/**
 *
 * Copyright 2015-2019 Florian Schmaus
 *
 * Licensed under the Apache License, Version 2.0 (the "License");
 * you may not use this file except in compliance with the License.
 * You may obtain a copy of the License at
 *
 *     http://www.apache.org/licenses/LICENSE-2.0
 *
 * Unless required by applicable law or agreed to in writing, software
 * distributed under the License is distributed on an "AS IS" BASIS,
 * WITHOUT WARRANTIES OR CONDITIONS OF ANY KIND, either express or implied.
 * See the License for the specific language governing permissions and
 * limitations under the License.
 */
package org.jivesoftware.smackx.pubsub;

import org.igniterealtime.smack.inttest.AbstractSmackIntegrationTest;
import org.igniterealtime.smack.inttest.SmackIntegrationTest;
import org.igniterealtime.smack.inttest.SmackIntegrationTestEnvironment;
import org.igniterealtime.smack.inttest.TestNotPossibleException;
import org.jivesoftware.smack.SmackConfiguration;
import org.jivesoftware.smack.SmackException.NoResponseException;
import org.jivesoftware.smack.SmackException.NotConnectedException;
import org.jivesoftware.smack.XMPPException.XMPPErrorException;
import org.jivesoftware.smack.packet.*;
import org.jivesoftware.smackx.geoloc.packet.GeoLocation;
import org.jivesoftware.smackx.pubsub.packet.PubSub;
import org.jivesoftware.smackx.xdata.packet.DataForm;
import org.jxmpp.jid.DomainBareJid;
import org.jxmpp.jid.EntityBareJid;
import org.jxmpp.jid.impl.JidCreate;
import org.jxmpp.stringprep.XmppStringprepException;

import java.util.List;
import java.util.concurrent.CompletableFuture;
import java.util.concurrent.ExecutionException;
import java.util.concurrent.TimeUnit;
import java.util.concurrent.TimeoutException;

import static org.junit.Assert.*;
import static org.junit.jupiter.api.Assertions.assertThrows;

public class PubSubIntegrationTest extends AbstractSmackIntegrationTest {

    private final PubSubManager pubSubManagerOne;
    private final PubSubManager pubSubManagerTwo;

    public PubSubIntegrationTest(SmackIntegrationTestEnvironment<?> environment)
            throws TestNotPossibleException, NoResponseException, XMPPErrorException,
            NotConnectedException, InterruptedException {
        super(environment);
        DomainBareJid pubSubService = PubSubManager.getPubSubService(conOne);
        if (pubSubService == null) {
            throw new TestNotPossibleException("No PubSub service found");
        }
        pubSubManagerOne = PubSubManager.getInstanceFor(conOne, pubSubService);
        if (!pubSubManagerOne.canCreateNodesAndPublishItems()) {
            throw new TestNotPossibleException("PubSub service does not allow node creation");
        }
        pubSubManagerTwo = PubSubManager.getInstanceFor(conTwo, pubSubService);
    }

    /**
     * Asserts that an item can be published to a node with default configuration.
     *
     * @throws NoResponseException if there was no response from the remote entity.
     * @throws XMPPErrorException if there was an XMPP error returned.
     * @throws NotConnectedException if the XMPP connection is not connected.
     * @throws InterruptedException if the calling thread was interrupted.
     */
    @SmackIntegrationTest
    public void publishItemTest() throws NoResponseException, XMPPErrorException, NotConnectedException, InterruptedException {
        final String nodename = "sinttest-publish-item-nodename-" + testRunId;
        final String needle = "test content " + Math.random();
        LeafNode node = pubSubManagerOne.createNode(nodename);
        try {
            // Publish a new item.
            node.publish( new PayloadItem<>( GeoLocation.builder().setDescription( needle ).build() ) );

            // Retrieve items and assert that the item that was just published is among them.
            final List<Item> items = node.getItems();
            assertTrue( items.stream().anyMatch( stanza -> stanza.toXML( "" ).toString().contains( needle ) ) );
        }
        finally {
            pubSubManagerOne.deleteNode( nodename );
        }
    }

    /**
     * Asserts that one can subscribe to an existing node.
     *
     * @throws NoResponseException if there was no response from the remote entity.
     * @throws XMPPErrorException if there was an XMPP error returned.
     * @throws NotConnectedException if the XMPP connection is not connected.
     * @throws InterruptedException if the calling thread was interrupted.
     */
    @SmackIntegrationTest
    public void subscribeTest() throws NoResponseException, XMPPErrorException, NotConnectedException, InterruptedException {
        final String nodename = "sinttest-subscribe-nodename-" + testRunId;
        pubSubManagerOne.createNode(nodename);
        try {
            // Subscribe to the node, using a different user than the owner of the node.
            final Node subscriberNode = pubSubManagerTwo.getNode(nodename);
            final EntityBareJid subscriber = conTwo.getUser().asEntityBareJid();
            final Subscription subscription = subscriberNode.subscribe( subscriber );
            assertNotNull( subscription );

            // Assert that subscription is correctly reported when the subscriber requests its subscriptions.
            final List<Subscription> subscriptions = pubSubManagerTwo.getNode( nodename ).getSubscriptions();
            assertNotNull( subscriptions );
            assertTrue( subscriptions.stream().anyMatch( s -> subscriber.equals(s.getJid())) );
        }
        catch ( PubSubException.NotAPubSubNodeException e )
        {
            throw new AssertionError("The published item was not received by the subscriber.", e);
        }
        finally {
            pubSubManagerOne.deleteNode( nodename );
        }
    }

    /**
     * Asserts that the server returns a 'bad request' error to a subscription
     * request in which the JIDs do not match.
     *
     * <p>From XEP-0060 § 6.1.3.1:</p>
     * <blockquote>
     * If the specified JID is a bare JID or full JID, the service MUST at a
     * minimum check the bare JID portion against the bare JID portion of the
     * 'from' attribute on the received IQ request to make sure that the
     * requesting entity has the same identity as the JID which is being
     * requested to be added to the subscriber list.
     *
     * If the bare JID portions of the JIDs do not match as described above and
     * the requesting entity does not have some kind of admin or proxy privilege
     * as defined by the implementation, the service MUST return a
     * &lt;bad-request/&gt; error (...)
     * </blockquote>
     *
     * @throws NoResponseException if there was no response from the remote entity.
     * @throws XMPPErrorException if there was an XMPP error returned.
     * @throws NotConnectedException if the XMPP connection is not connected.
     * @throws InterruptedException if the calling thread was interrupted.
     * @throws XmppStringprepException if the hard-coded test JID cannot be instantiated.
     * @throws PubSubException.NotAPubSubNodeException if the node cannot be accessed.
     */
    @SmackIntegrationTest
    public void subscribeJIDsDoNotMatchTest() throws NoResponseException, XMPPErrorException, NotConnectedException, InterruptedException, XmppStringprepException, PubSubException.NotAPubSubNodeException
    {
        final String nodename = "sinttest-subscribe-nodename-" + testRunId;
        pubSubManagerOne.createNode(nodename);
        try {
            // Subscribe to the node, using a different user than the owner of the node.
            final Node subscriberNode = pubSubManagerTwo.getNode(nodename);
            final EntityBareJid subscriber = JidCreate.entityBareFrom( "this-jid-does-not-match@example.org" );
            subscriberNode.subscribe( subscriber );
            fail( "The server should have returned a <bad-request/> error, but did not." );
        }
        catch ( XMPPErrorException e )
        {
            assertEquals( StanzaError.Condition.bad_request, e.getStanzaError().getCondition() );
        }
        finally {
            pubSubManagerOne.deleteNode( nodename );
        }
    }

    /**
     * Asserts that the server returns a 'not-authorized' error to a subscription
     * request where required presence subscription is missing.
     *
     * <p>From XEP-0060 § 6.1.3.2:</p>
     * <blockquote>
     * For nodes with an access model of "presence", if the requesting entity is
     * not subscribed to the owner's presence then the pubsub service MUST
     * respond with a &lt;not-authorized/&gt; error (...)
     * </blockquote>
     *
     * @throws NoResponseException if there was no response from the remote entity.
     * @throws XMPPErrorException if there was an XMPP error returned.
     * @throws NotConnectedException if the XMPP connection is not connected.
     * @throws InterruptedException if the calling thread was interrupted.
     * @throws PubSubException.NotAPubSubNodeException if the node cannot be accessed.
     * @throws TestNotPossibleException if the server does not support the functionality required for this test.
     */
    @SmackIntegrationTest
    public void subscribePresenceSubscriptionRequiredTest() throws NoResponseException, XMPPErrorException, NotConnectedException, InterruptedException, PubSubException.NotAPubSubNodeException, TestNotPossibleException
    {
        final String nodename = "sinttest-subscribe-nodename-" + testRunId;
        final ConfigureForm defaultConfiguration = pubSubManagerOne.getDefaultConfiguration();
        final ConfigureForm config = new ConfigureForm(defaultConfiguration.createAnswerForm());
        config.setAccessModel(AccessModel.presence);
        try {
            pubSubManagerOne.createNode( nodename, config );
        } catch ( XMPPErrorException e ) {
            throw new TestNotPossibleException( "Access model 'presence' not supported on the server." );
        }
        try {
            // Subscribe to the node, using a different user than the owner of the node.
            final Node subscriberNode = pubSubManagerTwo.getNode(nodename);
            final EntityBareJid subscriber = conTwo.getUser().asEntityBareJid();
            subscriberNode.subscribe( subscriber );
            fail( "The server should have returned a <not-authorized/> error, but did not." );
        }
        catch ( XMPPErrorException e )
        {
            assertEquals( StanzaError.Condition.not_authorized, e.getStanzaError().getCondition() );
        }
        finally {
            pubSubManagerOne.deleteNode( nodename );
        }
    }

    /**
     * Asserts that the server returns a 'not-authorized' error to a subscription
     * request where required roster items are missing.
     *
     * <p>From XEP-0060 § 6.1.3.3:</p>
     * <blockquote>
     * For nodes with an access model of "roster", if the requesting entity is
     * not in one of the authorized roster groups then the pubsub service MUST
     * respond with a &lt;not-authorized/&gt; error (...)
     * </blockquote>
     *
     * @throws NoResponseException if there was no response from the remote entity.
     * @throws XMPPErrorException if there was an XMPP error returned.
     * @throws NotConnectedException if the XMPP connection is not connected.
     * @throws InterruptedException if the calling thread was interrupted.
     * @throws PubSubException.NotAPubSubNodeException if the node cannot be accessed.
     * @throws TestNotPossibleException if the server does not support the functionality required for this test.
     */
    @SmackIntegrationTest
    public void subscribeNotInRosterGroupTest() throws NoResponseException, XMPPErrorException, NotConnectedException, InterruptedException, PubSubException.NotAPubSubNodeException, TestNotPossibleException
    {
        final String nodename = "sinttest-subscribe-nodename-" + testRunId;
        final ConfigureForm defaultConfiguration = pubSubManagerOne.getDefaultConfiguration();
        final ConfigureForm config = new ConfigureForm(defaultConfiguration.createAnswerForm());
        config.setAccessModel(AccessModel.roster);
        try {
            pubSubManagerOne.createNode( nodename, config );
        } catch ( XMPPErrorException e ) {
            throw new TestNotPossibleException( "Access model 'roster' not supported on the server." );
        }
        try {
            // Subscribe to the node, using a different user than the owner of the node.
            final Node subscriberNode = pubSubManagerTwo.getNode(nodename);
            final EntityBareJid subscriber = conTwo.getUser().asEntityBareJid();
            subscriberNode.subscribe( subscriber );
            fail( "The server should have returned a <not-authorized/> error, but did not." );
        }
        catch ( XMPPErrorException e )
        {
            assertEquals( StanzaError.Condition.not_authorized, e.getStanzaError().getCondition() );
        }
        finally {
            pubSubManagerOne.deleteNode( nodename );
        }
    }

    /**
     * Asserts that the server returns a 'not-allowed' error to a subscription
     * request where required whitelisting is missing.
     *
     * <p>From XEP-0060 § 6.1.3.4:</p>
     * <blockquote>
     * For nodes with a node access model of "whitelist", if the requesting
     * entity is not on the whitelist then the service MUST return a
     * &lt;not-allowed/&gt; error, specifying a pubsub-specific error condition
     * of &lt;closed-node/&gt;.
     * </blockquote>
     *
     * @throws NoResponseException if there was no response from the remote entity.
     * @throws XMPPErrorException if there was an XMPP error returned.
     * @throws NotConnectedException if the XMPP connection is not connected.
     * @throws InterruptedException if the calling thread was interrupted.
     * @throws PubSubException.NotAPubSubNodeException if the node cannot be accessed.
     * @throws TestNotPossibleException if the server does not support the functionality required for this test.
     */
    @SmackIntegrationTest
    public void subscribeNotOnWhitelistTest() throws NoResponseException, XMPPErrorException, NotConnectedException, InterruptedException, PubSubException.NotAPubSubNodeException, TestNotPossibleException
    {
        final String nodename = "sinttest-subscribe-nodename-" + testRunId;
        final ConfigureForm defaultConfiguration = pubSubManagerOne.getDefaultConfiguration();
        final ConfigureForm config = new ConfigureForm(defaultConfiguration.createAnswerForm());
        config.setAccessModel(AccessModel.whitelist);
        try {
            pubSubManagerOne.createNode( nodename, config );
        } catch ( XMPPErrorException e ) {
            throw new TestNotPossibleException( "Access model 'whitelist' not supported on the server." );
        }
        try {
            // Subscribe to the node, using a different user than the owner of the node.
            final Node subscriberNode = pubSubManagerTwo.getNode(nodename);
            final EntityBareJid subscriber = conTwo.getUser().asEntityBareJid();
            subscriberNode.subscribe( subscriber );
            fail( "The server should have returned a <not-allowed/> error, but did not." );
        }
        catch ( XMPPErrorException e )
        {
            assertEquals( StanzaError.Condition.not_allowed, e.getStanzaError().getCondition() );
            assertNotNull( e.getStanzaError().getExtension( "closed-node", "http://jabber.org/protocol/pubsub#errors" ));
        }
        finally {
            pubSubManagerOne.deleteNode( nodename );
        }
    }

    /**
     * Asserts that the server returns a 'not-authorized' error to a subscription
     * request when the subscriber already has a pending subscription.
     *
     * <p>From XEP-0060 § 6.1.3.7:</p>
     * <blockquote>
     * If the requesting entity has a pending subscription, the service MUST
     * return a &lt;not-authorized/&gt; error to the subscriber, specifying a
     * pubsub-specific error condition of &lt;pending-subscription/&gt;.
     * </blockquote>
     *
     * @throws NoResponseException if there was no response from the remote entity.
     * @throws XMPPErrorException if there was an XMPP error returned.
     * @throws NotConnectedException if the XMPP connection is not connected.
     * @throws InterruptedException if the calling thread was interrupted.
     * @throws PubSubException.NotAPubSubNodeException if the node cannot be accessed.
     * @throws TestNotPossibleException if the server does not support the functionality required for this test.
     */
    @SmackIntegrationTest
    public void subscribePendingSubscriptionTest() throws NoResponseException, XMPPErrorException, NotConnectedException, InterruptedException, PubSubException.NotAPubSubNodeException, TestNotPossibleException
    {
        final String nodename = "sinttest-subscribe-nodename-" + testRunId;
        final ConfigureForm defaultConfiguration = pubSubManagerOne.getDefaultConfiguration();
        final ConfigureForm config = new ConfigureForm(defaultConfiguration.createAnswerForm());
        config.setAccessModel(AccessModel.authorize);
        try {
            pubSubManagerOne.createNode( nodename, config );
        } catch ( XMPPErrorException e ) {
            throw new TestNotPossibleException( "Access model 'authorize' not supported on the server." );
        }
        try {
            // Subscribe to the node, using a different user than the owner of the node.
            final Node subscriberNode = pubSubManagerTwo.getNode(nodename);
            final EntityBareJid subscriber = conTwo.getUser().asEntityBareJid();
            subscriberNode.subscribe( subscriber );
            subscriberNode.subscribe( subscriber );
            fail( "The server should have returned a <not-authorized/> error, but did not." );
        }
        catch ( XMPPErrorException e )
        {
            assertEquals( StanzaError.Condition.not_authorized, e.getStanzaError().getCondition() );
            assertNotNull( e.getStanzaError().getExtension( "pending-subscription", "http://jabber.org/protocol/pubsub#errors" ));
        }
        finally {
            pubSubManagerOne.deleteNode( nodename );
        }
    }

    /**
     * Asserts that the server returns a pending notification to the subscriber
     * when subscribing to a node that requires authorization
     *
     * <p>From XEP-0060 § 6.1.4:</p>
     * <blockquote>
     * Because the subscription request may or may not be approved, the service
     * MUST return a pending notification to the subscriber.
     * </blockquote>
     *
     * @throws NoResponseException if there was no response from the remote entity.
     * @throws XMPPErrorException if there was an XMPP error returned.
     * @throws NotConnectedException if the XMPP connection is not connected.
     * @throws InterruptedException if the calling thread was interrupted.
     * @throws PubSubException.NotAPubSubNodeException if the node cannot be accessed.
     * @throws TestNotPossibleException if the server does not support the functionality required for this test.
     */
    @SmackIntegrationTest
    public void subscribeApprovalRequiredGeneratesNotificationTest() throws NoResponseException, XMPPErrorException, NotConnectedException, InterruptedException, PubSubException.NotAPubSubNodeException, TestNotPossibleException
    {
        final String nodename = "sinttest-subscribe-nodename-" + testRunId;
        final ConfigureForm defaultConfiguration = pubSubManagerOne.getDefaultConfiguration();
        final ConfigureForm config = new ConfigureForm(defaultConfiguration.createAnswerForm());
        config.setAccessModel(AccessModel.authorize);
        try {
            pubSubManagerOne.createNode( nodename, config );
        } catch ( XMPPErrorException e ) {
            throw new TestNotPossibleException( "Access model 'authorize' not supported on the server." );
        }
        try {
            // Subscribe to the node, using a different user than the owner of the node.
            final Node subscriberNode = pubSubManagerTwo.getNode(nodename);
            final EntityBareJid subscriber = conTwo.getUser().asEntityBareJid();
            final Subscription result = subscriberNode.subscribe( subscriber );

            assertEquals( Subscription.State.pending, result.getState() );
        }
        finally {
            pubSubManagerOne.deleteNode( nodename );
        }
    }

    /**
     * Asserts that the server returns non-null, unique subscription IDs when
     * subscribing twice to the same node (with different options).
     *
     * <p>From XEP-0060 § 6.1.6:</p>
     * <blockquote>
     * If multiple subscriptions for the same JID are allowed, the service MUST
     * use the 'subid' attribute to differentiate between subscriptions for the
     * same entity (therefore the SubID MUST be unique for each node+JID
     * combination and the SubID MUST be present on the &lt;subscription/&gt;
     * element any time it is sent to the subscriber).
     * </blockquote>
     *
     * @throws NoResponseException if there was no response from the remote entity.
     * @throws XMPPErrorException if there was an XMPP error returned.
     * @throws NotConnectedException if the XMPP connection is not connected.
     * @throws InterruptedException if the calling thread was interrupted.
     * @throws PubSubException.NotAPubSubNodeException if the node cannot be accessed.
     * @throws TestNotPossibleException if the server does not support the functionality required for this test.
     */
    @SmackIntegrationTest
    public void subscribeMultipleSubscriptionsTest() throws NoResponseException, XMPPErrorException, NotConnectedException, InterruptedException, PubSubException.NotAPubSubNodeException, TestNotPossibleException
    {
        if ( !pubSubManagerOne.getSupportedFeatures().containsFeature( PubSubFeature.multi_subscribe ) ) {
            throw new TestNotPossibleException( "Feature 'multi-subscribe' not supported on the server." );
        }

        final String nodename = "sinttest-multisubscribe-nodename-" + testRunId;
        pubSubManagerOne.createNode( nodename );

        try {
            // Subscribe to the node twice, using different configuration
            final Node subscriberNode = pubSubManagerTwo.getNode(nodename);
            final EntityBareJid subscriber = conTwo.getUser().asEntityBareJid();
            final SubscribeForm formA = new SubscribeForm( DataForm.Type.submit );
            formA.setDigestFrequency( 1 );
            final SubscribeForm formB = new SubscribeForm( DataForm.Type.submit );
            formB.setDigestFrequency( 2 );

            final Subscription subscriptionA = subscriberNode.subscribe( subscriber, formA );
            final Subscription subscriptionB = subscriberNode.subscribe( subscriber, formB );

            assertNotNull( subscriptionA.getId() );
            assertNotNull( subscriptionB.getId() );
            assertNotEquals( subscriptionA.getId(), subscriptionB.getId() );
        }
        finally {
            pubSubManagerOne.deleteNode( nodename );
        }
    }

    /**
     * Asserts that the server returns non-null, unique subscription IDs when
     * subscribing twice to the same node (with different options).
     *
     * <p>From XEP-0060 § 6.1.6:</p>
     * <blockquote>
     * If the service does not allow multiple subscriptions for the same entity
     * and it receives an additional subscription request, the service MUST
     * return the current subscription state (as if the subscription was just
     * approved).
     * </blockquote>
     *
     * @throws NoResponseException if there was no response from the remote entity.
     * @throws XMPPErrorException if there was an XMPP error returned.
     * @throws NotConnectedException if the XMPP connection is not connected.
     * @throws InterruptedException if the calling thread was interrupted.
     * @throws PubSubException.NotAPubSubNodeException if the node cannot be accessed.
     * @throws TestNotPossibleException if the server does not support the functionality required for this test.
     */
    @SmackIntegrationTest
    public void subscribeMultipleSubscriptionNotSupportedTest() throws NoResponseException, XMPPErrorException, NotConnectedException, InterruptedException, PubSubException.NotAPubSubNodeException, TestNotPossibleException
    {
        if ( pubSubManagerOne.getSupportedFeatures().containsFeature( PubSubFeature.multi_subscribe ) ) {
            throw new TestNotPossibleException( "Feature 'multi-subscribe' allowed on the server (this test verifies behavior for when it's not)." );
        }

        final String nodename = "sinttest-multisubscribe-nodename-" + testRunId;
        pubSubManagerOne.createNode( nodename );

        try {
            // Subscribe to the node twice, using different configuration
            final Node subscriberNode = pubSubManagerTwo.getNode(nodename);
            final EntityBareJid subscriber = conTwo.getUser().asEntityBareJid();
            final SubscribeForm formA = new SubscribeForm( DataForm.Type.submit );
            formA.setDigestFrequency( 1 );
            final SubscribeForm formB = new SubscribeForm( DataForm.Type.submit );
            formB.setDigestFrequency( 2 );

            final Subscription subscriptionA = subscriberNode.subscribe( subscriber, formA );
            final Subscription subscriptionB = subscriberNode.subscribe( subscriber, formB );

            // A poor-man's "equal"
            final String normalizedRepresentationA = subscriptionA.toXML( XmlEnvironment.EMPTY ).toString();
            final String normalizedRepresentationB = subscriptionB.toXML( XmlEnvironment.EMPTY ).toString();
            assertEquals( normalizedRepresentationA, normalizedRepresentationB );
        }
        finally {
            pubSubManagerOne.deleteNode( nodename );
        }
    }

    /**
     * Asserts that one can unsubscribe from a node (when a previous subscription
     * existed).
     *
     * <p>From XEP-0060 § 6.2.2:</p>
     * <blockquote>
     * If the request can be successfully processed, the service MUST return an IQ result (...)
     * </blockquote>
     *
     * @throws NoResponseException if there was no response from the remote entity.
     * @throws XMPPErrorException if there was an XMPP error returned.
     * @throws NotConnectedException if the XMPP connection is not connected.
     * @throws InterruptedException if the calling thread was interrupted.
     * @throws PubSubException.NotAPubSubNodeException If an error occurred while creating the node.
     */
    @SmackIntegrationTest
    public void unsubscribeTest() throws NoResponseException, XMPPErrorException, NotConnectedException, InterruptedException, PubSubException.NotAPubSubNodeException
    {
        final String nodename = "sinttest-unsubscribe-nodename-" + testRunId;
        pubSubManagerOne.createNode(nodename);

        try {
            // Subscribe to the node, using a different user than the owner of the node.
            final Node subscriberNode = pubSubManagerTwo.getNode( nodename );
            final EntityBareJid subscriber = conTwo.getUser().asEntityBareJid();
            subscriberNode.subscribe( subscriber );

            try {
                subscriberNode.unsubscribe( subscriber.asEntityBareJidString() );
            }
            catch ( NoResponseException | XMPPErrorException e ) {
                throw new AssertionError( "Unsubscribe from a node failed.", e );
            }
        }
        finally {
            pubSubManagerOne.deleteNode( nodename );
        }
    }

    /**
     * Asserts that the server returns a 'bad request' response when not
     * specifying a subscription ID when unsubscribing from a node to which
     * more than one subscriptions exist.
     *
     * <p>From XEP-0060 § 6.2.3.1:</p>
     * <blockquote>
     * If the requesting entity has multiple subscriptions to the node but does
     * not specify a subscription ID, the service MUST return a
     * &lt;bad-request/&gt; error (...)
     * </blockquote>
     *
     * @throws NoResponseException if there was no response from the remote entity.
     * @throws XMPPErrorException if there was an XMPP error returned.
     * @throws NotConnectedException if the XMPP connection is not connected.
     * @throws InterruptedException if the calling thread was interrupted.
     * @throws PubSubException.NotAPubSubNodeException if the node cannot be accessed.
     * @throws TestNotPossibleException if the server does not support the functionality required for this test.
     */
    @SmackIntegrationTest
    public void unsubscribeNoSubscriptionIDTest() throws NoResponseException, XMPPErrorException, NotConnectedException, InterruptedException, PubSubException.NotAPubSubNodeException, TestNotPossibleException
    {
        if ( !pubSubManagerOne.getSupportedFeatures().containsFeature( PubSubFeature.multi_subscribe ) ) {
            throw new TestNotPossibleException( "Feature 'multi-subscribe' not supported on the server." );
        }

        final String nodename = "sinttest-unsubscribe-nodename-" + testRunId;
        pubSubManagerOne.createNode( nodename );

        try {
            // Subscribe to the node twice, using different configuration
            final Node subscriberNode = pubSubManagerTwo.getNode(nodename);
            final EntityBareJid subscriber = conTwo.getUser().asEntityBareJid();
            final SubscribeForm formA = new SubscribeForm( DataForm.Type.submit );
            formA.setDigestFrequency( 1 );
            final SubscribeForm formB = new SubscribeForm( DataForm.Type.submit );
            formB.setDigestFrequency( 2 );

            subscriberNode.subscribe( subscriber, formA );
            subscriberNode.subscribe( subscriber, formB );

            try {
                subscriberNode.unsubscribe( subscriber.asEntityBareJidString() );
                fail( "The server should have returned a <bad_request/> error, but did not." );
            }
            catch ( XMPPErrorException e ) {
                assertEquals( StanzaError.Condition.bad_request, e.getStanzaError().getCondition() );
            }
        }
        finally {
            pubSubManagerOne.deleteNode( nodename );
        }
    }

    /**
     * Asserts that the server returns an error response when unsubscribing from
     * a node without having a subscription.
     *
     * <p>From XEP-0060 § 6.2.3.2:</p>
     * <blockquote>
     * If the value of the 'jid' attribute does not specify an existing
     * subscriber, the pubsub service MUST return an error stanza
     * </blockquote>
     *
     * @throws NoResponseException if there was no response from the remote entity.
     * @throws XMPPErrorException if there was an XMPP error returned.
     * @throws NotConnectedException if the XMPP connection is not connected.
     * @throws InterruptedException if the calling thread was interrupted.
     * @throws PubSubException.NotAPubSubNodeException if the node cannot be accessed.
     */
    @SmackIntegrationTest
    public void unsubscribeNoSuchSubscriberTest() throws NoResponseException, XMPPErrorException, NotConnectedException, InterruptedException, PubSubException.NotAPubSubNodeException
    {
        final String nodename = "sinttest-unsubscribe-nodename-" + testRunId;
        pubSubManagerOne.createNode( nodename );

        try {
            // Subscribe to the node twice, using different configuration
            final Node subscriberNode = pubSubManagerTwo.getNode( nodename );
            final EntityBareJid subscriber = conTwo.getUser().asEntityBareJid();

            subscriberNode.unsubscribe( subscriber.asEntityBareJidString() );
            fail( "The server should have returned an error, but did not." );
        }
        catch ( XMPPErrorException e ) {
            // SHOULD be <unexpected-request/> (but that's not a 'MUST')
        }
        finally {
            pubSubManagerOne.deleteNode( nodename );
        }
    }

    /**
     * Asserts that the server returns a 'forbidden' error response when
     * unsubscribing a JID from a node for which the issuer has no authority.
     *
     * <p>From XEP-0060 § 6.2.3.3:</p>
     * <blockquote>
     * If the requesting entity is prohibited from unsubscribing the specified
     * JID, the service MUST return a &lt;forbidden/&gt; error.
     * </blockquote>
     *
     * @throws NoResponseException if there was no response from the remote entity.
     * @throws XMPPErrorException if there was an XMPP error returned.
     * @throws NotConnectedException if the XMPP connection is not connected.
     * @throws InterruptedException if the calling thread was interrupted.
     * @throws PubSubException.NotAPubSubNodeException if the node cannot be accessed.
     */
    @SmackIntegrationTest
    public void unsubscribeInsufficientPrivilegesTest() throws NoResponseException, XMPPErrorException, NotConnectedException, InterruptedException, PubSubException.NotAPubSubNodeException
    {
        final String nodename = "sinttest-unsubscribe-nodename-" + testRunId;
        final PubSubManager pubSubManagerThree = PubSubManager.getInstanceFor(conThree, PubSubManager.getPubSubService(conThree));
        pubSubManagerOne.createNode(nodename);

        try {
            // Subscribe to the node, using a different user than the owner of the node.
            final Node subscriberNode = pubSubManagerTwo.getNode( nodename );
            final EntityBareJid subscriber = conTwo.getUser().asEntityBareJid();
            subscriberNode.subscribe( subscriber );

            final Node unprivilegedNode = pubSubManagerThree.getNode( nodename );
            try {
                unprivilegedNode.unsubscribe( subscriber.asEntityBareJidString() );
                fail( "The server should have returned a <forbidden/> error, but did not." );
            }
            catch ( XMPPErrorException e ) {
                assertEquals( StanzaError.Condition.forbidden, e.getStanzaError().getCondition() );
            }
        }
        finally {
            pubSubManagerOne.deleteNode( nodename );
        }
    }

    /**
     * Asserts that the server returns an 'item-not-found' error response when
     * unsubscribing from a node that does not exist.
     *
     * <p>From XEP-0060 § 6.2.3.4:</p>
     * <blockquote>
     * If the node does not exist, the pubsub service MUST return an
     * &lt;item-not-found/&gt; error.
     * </blockquote>
     *
     * @throws NoResponseException if there was no response from the remote entity.
     * @throws XMPPErrorException if there was an XMPP error returned.
     * @throws NotConnectedException if the XMPP connection is not connected.
     * @throws InterruptedException if the calling thread was interrupted.
     */
    @SmackIntegrationTest
    public void unsubscribeNodeDoesNotExistTest() throws NoResponseException, XMPPErrorException, NotConnectedException, InterruptedException
    {
        final String nodename = "sinttest-unsubscribe-nodename-" + testRunId;
        try {
            // Smack righteously doesn't facilitate unsubscribing from a non-existing node. Manually crafting stanza:
            final UnsubscribeExtension ext = new UnsubscribeExtension( conOne.getUser().asEntityBareJid().asEntityBareJidString(), "I-dont-exist", null );
            final PubSub unsubscribe = PubSub.createPubsubPacket( pubSubManagerOne.getServiceJid(), IQ.Type.set, ext );
            try {
                pubSubManagerOne.sendPubsubPacket(unsubscribe);
                fail( "The server should have returned a <item-not-found/> error, but did not." );
            }
            catch ( XMPPErrorException e ) {
                assertEquals( StanzaError.Condition.item_not_found, e.getStanzaError().getCondition() );
            }
        }
        finally {
            pubSubManagerOne.deleteNode( nodename );
        }
    }

    /**
     * Asserts that the server returns a 'not_acceptable' response when
     * specifying a non-existing subscription ID when unsubscribing from a node
     * to which at least one subscription (with an ID) exists.
     *
     * <p>From XEP-0060 § 6.2.3.5:</p>
     * <blockquote>
     * (...) If the subscriber originally subscribed with a SubID but the
     * unsubscribe request includes a SubID that is not valid or current for the
     * subscriber, the service MUST return a &lt;not-acceptable/&gt; error (...)
     * </blockquote>
     *
     * @throws NoResponseException if there was no response from the remote entity.
     * @throws XMPPErrorException if there was an XMPP error returned.
     * @throws NotConnectedException if the XMPP connection is not connected.
     * @throws InterruptedException if the calling thread was interrupted.
     * @throws PubSubException.NotAPubSubNodeException if the node cannot be accessed.
     * @throws TestNotPossibleException if the server does not support the functionality required for this test.
     */
    @SmackIntegrationTest
    public void unsubscribeBadSubscriptionIDTest() throws NoResponseException, XMPPErrorException, NotConnectedException, InterruptedException, PubSubException.NotAPubSubNodeException, TestNotPossibleException
    {
        // Depending on multi-subscribe is a fail-safe way to be sure that subscription IDs will exist.
        if ( !pubSubManagerOne.getSupportedFeatures().containsFeature( PubSubFeature.multi_subscribe ) ) {
            throw new TestNotPossibleException( "Feature 'multi-subscribe' not supported on the server." );
        }

        final String nodename = "sinttest-unsubscribe-nodename-" + testRunId;
        pubSubManagerOne.createNode( nodename );

        try {
            // Subscribe to the node twice, using different configuration
            final Node subscriberNode = pubSubManagerTwo.getNode(nodename);
            final EntityBareJid subscriber = conTwo.getUser().asEntityBareJid();
            final SubscribeForm formA = new SubscribeForm( DataForm.Type.submit );
            formA.setDigestFrequency( 1 );
            final SubscribeForm formB = new SubscribeForm( DataForm.Type.submit );
            formB.setDigestFrequency( 2 );

            subscriberNode.subscribe( subscriber, formA );
            subscriberNode.subscribe( subscriber, formB );

            try {
                subscriberNode.unsubscribe( subscriber.asEntityBareJidString(), "this-is-not-an-existing-subscription-id" );
                fail( "The server should have returned a <not-acceptable/> error, but did not." );
            }
            catch ( XMPPErrorException e ) {
                assertEquals( StanzaError.Condition.not_acceptable, e.getStanzaError().getCondition() );
            }
        }
        finally {
            pubSubManagerOne.deleteNode( nodename );
        }
    }

    /**
     * Asserts that an empty subscriptions collection is returned when an entity
     * requests its subscriptions from a node that it is not subscribed to.
     *
     * <p>From XEP-0060 § 5.6:</p>
     * <blockquote>
     * If the requesting entity has no subscriptions, the pubsub service MUST
     * return an empty &lt;subscriptions/&gt; element.
     * </blockquote>
     *
     * @throws NoResponseException if there was no response from the remote entity.
     * @throws XMPPErrorException if there was an XMPP error returned.
     * @throws NotConnectedException if the XMPP connection is not connected.
     * @throws InterruptedException if the calling thread was interrupted.
     * @throws PubSubException.NotAPubSubNodeException if the node cannot be accessed.
     */
    @SmackIntegrationTest
    public void getEmptySubscriptionsTest() throws NoResponseException, XMPPErrorException, NotConnectedException, InterruptedException, PubSubException.NotAPubSubNodeException
    {
        final String nodename = "sinttest-get-empty-subscriptions-test-nodename-" + testRunId;
        pubSubManagerOne.createNode(nodename);
        try {
            // Assert that subscriptions for a non-subscriber is reported as an empty list.
            final List<Subscription> subscriptions = pubSubManagerTwo.getNode( nodename ).getSubscriptions();
            assertNotNull( subscriptions );
            assertTrue( subscriptions.isEmpty() );
        }
        finally {
            pubSubManagerOne.deleteNode( nodename );
        }
    }

    /**
     * Asserts that one receives a published item, after subscribing to a node.
     *
     * @throws NoResponseException if there was no response from the remote entity.
     * @throws XMPPErrorException if there was an XMPP error returned.
     * @throws NotConnectedException if the XMPP connection is not connected.
     * @throws InterruptedException if the calling thread was interrupted.
     * @throws ExecutionException if waiting for the response was interrupted.
     * @throws PubSubException if the involved node is not a pubsub node.
     */
    @SmackIntegrationTest
    public void receivePublishedItemTest() throws NoResponseException, XMPPErrorException, NotConnectedException, InterruptedException, ExecutionException, PubSubException
    {
        final String nodename = "sinttest-receive-published-item-nodename-" + testRunId;
        final String needle = "test content " + Math.random();
        LeafNode publisherNode = pubSubManagerOne.createNode(nodename);
        try {
            final Node subscriberNode = pubSubManagerTwo.getNode(nodename);
            final EntityBareJid subscriber = conTwo.getUser().asEntityBareJid();
            subscriberNode.subscribe( subscriber );

            final CompletableFuture<Stanza> result = new CompletableFuture<>();
            conTwo.addAsyncStanzaListener( result::complete, stanza -> stanza.toXML( "" ).toString().contains( needle ) );

            publisherNode.publish( new PayloadItem<>( GeoLocation.builder().setDescription( needle ).build() ) );

            assertNotNull( result.get( conOne.getReplyTimeout(), TimeUnit.MILLISECONDS ) );
        }
        catch ( TimeoutException e )
        {
            throw new AssertionError("The published item was not received by the subscriber.", e);
        }
        finally {
            pubSubManagerOne.deleteNode( nodename );
        }
    }

    /**
     * Asserts that an event notification (publication without item) can be published to
     * a node that is both 'notification-only' as well as 'transient'.
     *
     * @throws NoResponseException if there was no response from the remote entity.
     * @throws XMPPErrorException if there was an XMPP error returned.
     * @throws NotConnectedException if the XMPP connection is not connected.
     * @throws InterruptedException if the calling thread was interrupted.
     */
    @SmackIntegrationTest
    public void transientNotificationOnlyNodeWithoutItemTest() throws NoResponseException, XMPPErrorException, NotConnectedException, InterruptedException {
        final String nodename = "sinttest-transient-notificationonly-withoutitem-nodename-" + testRunId;
        ConfigureForm defaultConfiguration = pubSubManagerOne.getDefaultConfiguration();
        ConfigureForm config = new ConfigureForm(defaultConfiguration.createAnswerForm());
        // Configure the node as "Notification-Only Node".
        config.setDeliverPayloads(false);
        // Configure the node as "transient" (set persistent_items to 'false')
        config.setPersistentItems(false);
        Node node = pubSubManagerOne.createNode(nodename, config);
        try {
            LeafNode leafNode = (LeafNode) node;
            leafNode.publish();
        }
        finally {
            pubSubManagerOne.deleteNode(nodename);
        }
    }

    /**
     * Asserts that an error is returned when a publish request to a node that is both
     * 'notification-only' as well as 'transient' contains an item element.
     *
     * <p>From XEP-0060 § 7.1.3.6:</p>
     * <blockquote>
     * If the event type is notification + transient and the publisher provides an item,
     * the service MUST bounce the publication request with a &lt;bad-request/&gt; error
     * and a pubsub-specific error condition of &lt;item-forbidden/&gt;.
     * </blockquote>
     *
     * @throws NoResponseException if there was no response from the remote entity.
     * @throws XMPPErrorException if there was an XMPP error returned.
     * @throws NotConnectedException if the XMPP connection is not connected.
     * @throws InterruptedException if the calling thread was interrupted.
     * @see <a href="https://xmpp.org/extensions/xep-0060.html#publisher-publish-error-badrequest">
     *     7.1.3.6 Request Does Not Match Configuration</a>
     */
    @SmackIntegrationTest
    public void transientNotificationOnlyNodeWithItemTest() throws NoResponseException, XMPPErrorException, NotConnectedException, InterruptedException {
        final String nodename = "sinttest-transient-notificationonly-withitem-nodename-" + testRunId;
        final String itemId = "sinttest-transient-notificationonly-withitem-itemid-" + testRunId;

        ConfigureForm defaultConfiguration = pubSubManagerOne.getDefaultConfiguration();
        ConfigureForm config = new ConfigureForm(defaultConfiguration.createAnswerForm());
        // Configure the node as "Notification-Only Node".
        config.setDeliverPayloads(false);
        // Configure the node as "transient" (set persistent_items to 'false')
        config.setPersistentItems(false);
        Node node = pubSubManagerOne.createNode(nodename, config);

        // Add a dummy payload. If there is no payload, but just an item ID, then ejabberd will *not* return an error,
        // which I believe to be non-compliant behavior (although, granted, the XEP is not very clear about this). A user
        // which sends an empty item with ID to an node that is configured to be notification-only and transient probably
        // does something wrong, as the item's ID will never appear anywhere. Hence it would be nice if the user would be
        // made aware of this issue by returning an error. Sadly ejabberd does not do so.
        // See also https://github.com/processone/ejabberd/issues/2864#issuecomment-500741915
        final StandardExtensionElement dummyPayload = StandardExtensionElement.builder("dummy-payload",
                                                                                       SmackConfiguration.SMACK_URL_STRING).setText(testRunId).build();

        try {
            XMPPErrorException e = assertThrows(XMPPErrorException.class, () -> {
                LeafNode leafNode = (LeafNode) node;

                Item item = new PayloadItem<>(itemId, dummyPayload);
                leafNode.publish(item);
            });
            assertEquals(StanzaError.Type.MODIFY, e.getStanzaError().getType());
            assertNotNull(e.getStanzaError().getExtension("item-forbidden", "http://jabber.org/protocol/pubsub#errors"));
        }
        finally {
            pubSubManagerOne.deleteNode(nodename);
        }
    }

    /**
     * Asserts that the server returns an 'item-not-found' error response when
     * deleting a node that does not exist.
     *
     * <p>
     * From XEP-0060 § 8.4.3.2:
     * </p>
     * <blockquote> If the requesting entity attempts to delete a node that does not
     * exist, the service MUST return an &lt;item-not-found/&gt; error.
     * </blockquote>
     * 
     * @throws NoResponseException   if there was no response from the remote
     *                               entity.
     * @throws XMPPErrorException    if there was an XMPP error returned.
     * @throws NotConnectedException if the XMPP connection is not connected.
     * @throws InterruptedException  if the calling thread was interrupted.
     */

    @SmackIntegrationTest
    public void deleteNonExistentNodeTest() throws NoResponseException, XMPPErrorException, NotConnectedException, InterruptedException {
        final String nodename = "sinttest-delete-node-that-does-not-exist-" + testRunId;
        try {
            // Delete an non existent node
            pubSubManagerOne.deleteNode(nodename);
            fail("The server should have returned a <item-not-found/> error, but did not.");
            
        }
        catch (XMPPErrorException e){
            assertEquals(StanzaError.Condition.item_not_found, e.getStanzaError().getCondition());
        }
    }

    /**
     * Assert that the server send a notification to subscribers when deleting a
     * node that exist
     * 
     * <p>
     * From XEP-0060 § 8.4.1:
     * </p>
     * <blockquote> In order to delete a node, a node owner MUST send a node
     * deletion request, consisting of a &lt;delete/&gt; element whose 'node' attribute
     * specifies the NodeID of the node to be deleted 
     * </bloquote>
     * 
     * @throws NoResponseException   if there was no response from the remote
     *                               entity.
     * @throws XMPPErrorException    if there was an XMPP error returned.
     * @throws NotConnectedException if the XMPP connection is not connected.
     * @throws InterruptedException  if the calling thread was interrupted.
     */
<<<<<<< HEAD
=======

>>>>>>> 41d1b103
    @SmackIntegrationTest
    public void deleteNodeAndNotifySubscribersTest() throws NoResponseException, XMPPErrorException, NotConnectedException, InterruptedException{
        final String nodename = "sinttest-delete-node-that-exist-" + testRunId;
        try {
            LeafNode node = pubSubManagerOne.createNode(nodename);

        } catch (XMPPErrorException e) {
            
        }
    }
}<|MERGE_RESOLUTION|>--- conflicted
+++ resolved
@@ -26,6 +26,7 @@
 import org.jivesoftware.smack.XMPPException.XMPPErrorException;
 import org.jivesoftware.smack.packet.*;
 import org.jivesoftware.smackx.geoloc.packet.GeoLocation;
+import org.jivesoftware.smackx.pubsub.PubSubException.NotAPubSubNodeException;
 import org.jivesoftware.smackx.pubsub.packet.PubSub;
 import org.jivesoftware.smackx.xdata.packet.DataForm;
 import org.jxmpp.jid.DomainBareJid;
@@ -47,9 +48,8 @@
     private final PubSubManager pubSubManagerOne;
     private final PubSubManager pubSubManagerTwo;
 
-    public PubSubIntegrationTest(SmackIntegrationTestEnvironment<?> environment)
-            throws TestNotPossibleException, NoResponseException, XMPPErrorException,
-            NotConnectedException, InterruptedException {
+    public PubSubIntegrationTest(SmackIntegrationTestEnvironment<?> environment) throws TestNotPossibleException,
+            NoResponseException, XMPPErrorException, NotConnectedException, InterruptedException {
         super(environment);
         DomainBareJid pubSubService = PubSubManager.getPubSubService(conOne);
         if (pubSubService == null) {
@@ -65,59 +65,61 @@
     /**
      * Asserts that an item can be published to a node with default configuration.
      *
-     * @throws NoResponseException if there was no response from the remote entity.
-     * @throws XMPPErrorException if there was an XMPP error returned.
+     * @throws NoResponseException   if there was no response from the remote
+     *                               entity.
+     * @throws XMPPErrorException    if there was an XMPP error returned.
      * @throws NotConnectedException if the XMPP connection is not connected.
-     * @throws InterruptedException if the calling thread was interrupted.
-     */
-    @SmackIntegrationTest
-    public void publishItemTest() throws NoResponseException, XMPPErrorException, NotConnectedException, InterruptedException {
+     * @throws InterruptedException  if the calling thread was interrupted.
+     */
+    @SmackIntegrationTest
+    public void publishItemTest()
+            throws NoResponseException, XMPPErrorException, NotConnectedException, InterruptedException {
         final String nodename = "sinttest-publish-item-nodename-" + testRunId;
         final String needle = "test content " + Math.random();
         LeafNode node = pubSubManagerOne.createNode(nodename);
         try {
             // Publish a new item.
-            node.publish( new PayloadItem<>( GeoLocation.builder().setDescription( needle ).build() ) );
-
-            // Retrieve items and assert that the item that was just published is among them.
+            node.publish(new PayloadItem<>(GeoLocation.builder().setDescription(needle).build()));
+
+            // Retrieve items and assert that the item that was just published is among
+            // them.
             final List<Item> items = node.getItems();
-            assertTrue( items.stream().anyMatch( stanza -> stanza.toXML( "" ).toString().contains( needle ) ) );
-        }
-        finally {
-            pubSubManagerOne.deleteNode( nodename );
+            assertTrue(items.stream().anyMatch(stanza -> stanza.toXML("").toString().contains(needle)));
+        } finally {
+            pubSubManagerOne.deleteNode(nodename);
         }
     }
 
     /**
      * Asserts that one can subscribe to an existing node.
      *
-     * @throws NoResponseException if there was no response from the remote entity.
-     * @throws XMPPErrorException if there was an XMPP error returned.
+     * @throws NoResponseException   if there was no response from the remote
+     *                               entity.
+     * @throws XMPPErrorException    if there was an XMPP error returned.
      * @throws NotConnectedException if the XMPP connection is not connected.
-     * @throws InterruptedException if the calling thread was interrupted.
-     */
-    @SmackIntegrationTest
-    public void subscribeTest() throws NoResponseException, XMPPErrorException, NotConnectedException, InterruptedException {
+     * @throws InterruptedException  if the calling thread was interrupted.
+     */
+    @SmackIntegrationTest
+    public void subscribeTest()
+            throws NoResponseException, XMPPErrorException, NotConnectedException, InterruptedException {
         final String nodename = "sinttest-subscribe-nodename-" + testRunId;
         pubSubManagerOne.createNode(nodename);
         try {
             // Subscribe to the node, using a different user than the owner of the node.
             final Node subscriberNode = pubSubManagerTwo.getNode(nodename);
             final EntityBareJid subscriber = conTwo.getUser().asEntityBareJid();
-            final Subscription subscription = subscriberNode.subscribe( subscriber );
-            assertNotNull( subscription );
-
-            // Assert that subscription is correctly reported when the subscriber requests its subscriptions.
-            final List<Subscription> subscriptions = pubSubManagerTwo.getNode( nodename ).getSubscriptions();
-            assertNotNull( subscriptions );
-            assertTrue( subscriptions.stream().anyMatch( s -> subscriber.equals(s.getJid())) );
-        }
-        catch ( PubSubException.NotAPubSubNodeException e )
-        {
+            final Subscription subscription = subscriberNode.subscribe(subscriber);
+            assertNotNull(subscription);
+
+            // Assert that subscription is correctly reported when the subscriber requests
+            // its subscriptions.
+            final List<Subscription> subscriptions = pubSubManagerTwo.getNode(nodename).getSubscriptions();
+            assertNotNull(subscriptions);
+            assertTrue(subscriptions.stream().anyMatch(s -> subscriber.equals(s.getJid())));
+        } catch (PubSubException.NotAPubSubNodeException e) {
             throw new AssertionError("The published item was not received by the subscriber.", e);
-        }
-        finally {
-            pubSubManagerOne.deleteNode( nodename );
+        } finally {
+            pubSubManagerOne.deleteNode(nodename);
         }
     }
 
@@ -125,45 +127,48 @@
      * Asserts that the server returns a 'bad request' error to a subscription
      * request in which the JIDs do not match.
      *
-     * <p>From XEP-0060 § 6.1.3.1:</p>
-     * <blockquote>
-     * If the specified JID is a bare JID or full JID, the service MUST at a
-     * minimum check the bare JID portion against the bare JID portion of the
-     * 'from' attribute on the received IQ request to make sure that the
-     * requesting entity has the same identity as the JID which is being
-     * requested to be added to the subscriber list.
-     *
-     * If the bare JID portions of the JIDs do not match as described above and
-     * the requesting entity does not have some kind of admin or proxy privilege
-     * as defined by the implementation, the service MUST return a
-     * &lt;bad-request/&gt; error (...)
-     * </blockquote>
-     *
-     * @throws NoResponseException if there was no response from the remote entity.
-     * @throws XMPPErrorException if there was an XMPP error returned.
-     * @throws NotConnectedException if the XMPP connection is not connected.
-     * @throws InterruptedException if the calling thread was interrupted.
-     * @throws XmppStringprepException if the hard-coded test JID cannot be instantiated.
-     * @throws PubSubException.NotAPubSubNodeException if the node cannot be accessed.
-     */
-    @SmackIntegrationTest
-    public void subscribeJIDsDoNotMatchTest() throws NoResponseException, XMPPErrorException, NotConnectedException, InterruptedException, XmppStringprepException, PubSubException.NotAPubSubNodeException
-    {
+     * <p>
+     * From XEP-0060 § 6.1.3.1:
+     * </p>
+     * <blockquote> If the specified JID is a bare JID or full JID, the service MUST
+     * at a minimum check the bare JID portion against the bare JID portion of the
+     * 'from' attribute on the received IQ request to make sure that the requesting
+     * entity has the same identity as the JID which is being requested to be added
+     * to the subscriber list.
+     *
+     * If the bare JID portions of the JIDs do not match as described above and the
+     * requesting entity does not have some kind of admin or proxy privilege as
+     * defined by the implementation, the service MUST return a &lt;bad-request/&gt;
+     * error (...) </blockquote>
+     *
+     * @throws NoResponseException                     if there was no response from
+     *                                                 the remote entity.
+     * @throws XMPPErrorException                      if there was an XMPP error
+     *                                                 returned.
+     * @throws NotConnectedException                   if the XMPP connection is not
+     *                                                 connected.
+     * @throws InterruptedException                    if the calling thread was
+     *                                                 interrupted.
+     * @throws XmppStringprepException                 if the hard-coded test JID
+     *                                                 cannot be instantiated.
+     * @throws PubSubException.NotAPubSubNodeException if the node cannot be
+     *                                                 accessed.
+     */
+    @SmackIntegrationTest
+    public void subscribeJIDsDoNotMatchTest() throws NoResponseException, XMPPErrorException, NotConnectedException,
+            InterruptedException, XmppStringprepException, PubSubException.NotAPubSubNodeException {
         final String nodename = "sinttest-subscribe-nodename-" + testRunId;
         pubSubManagerOne.createNode(nodename);
         try {
             // Subscribe to the node, using a different user than the owner of the node.
             final Node subscriberNode = pubSubManagerTwo.getNode(nodename);
-            final EntityBareJid subscriber = JidCreate.entityBareFrom( "this-jid-does-not-match@example.org" );
-            subscriberNode.subscribe( subscriber );
-            fail( "The server should have returned a <bad-request/> error, but did not." );
-        }
-        catch ( XMPPErrorException e )
-        {
-            assertEquals( StanzaError.Condition.bad_request, e.getStanzaError().getCondition() );
-        }
-        finally {
-            pubSubManagerOne.deleteNode( nodename );
+            final EntityBareJid subscriber = JidCreate.entityBareFrom("this-jid-does-not-match@example.org");
+            subscriberNode.subscribe(subscriber);
+            fail("The server should have returned a <bad-request/> error, but did not.");
+        } catch (XMPPErrorException e) {
+            assertEquals(StanzaError.Condition.bad_request, e.getStanzaError().getCondition());
+        } finally {
+            pubSubManagerOne.deleteNode(nodename);
         }
     }
 
@@ -171,45 +176,50 @@
      * Asserts that the server returns a 'not-authorized' error to a subscription
      * request where required presence subscription is missing.
      *
-     * <p>From XEP-0060 § 6.1.3.2:</p>
-     * <blockquote>
-     * For nodes with an access model of "presence", if the requesting entity is
-     * not subscribed to the owner's presence then the pubsub service MUST
-     * respond with a &lt;not-authorized/&gt; error (...)
-     * </blockquote>
-     *
-     * @throws NoResponseException if there was no response from the remote entity.
-     * @throws XMPPErrorException if there was an XMPP error returned.
-     * @throws NotConnectedException if the XMPP connection is not connected.
-     * @throws InterruptedException if the calling thread was interrupted.
-     * @throws PubSubException.NotAPubSubNodeException if the node cannot be accessed.
-     * @throws TestNotPossibleException if the server does not support the functionality required for this test.
-     */
-    @SmackIntegrationTest
-    public void subscribePresenceSubscriptionRequiredTest() throws NoResponseException, XMPPErrorException, NotConnectedException, InterruptedException, PubSubException.NotAPubSubNodeException, TestNotPossibleException
-    {
+     * <p>
+     * From XEP-0060 § 6.1.3.2:
+     * </p>
+     * <blockquote> For nodes with an access model of "presence", if the requesting
+     * entity is not subscribed to the owner's presence then the pubsub service MUST
+     * respond with a &lt;not-authorized/&gt; error (...) </blockquote>
+     *
+     * @throws NoResponseException                     if there was no response from
+     *                                                 the remote entity.
+     * @throws XMPPErrorException                      if there was an XMPP error
+     *                                                 returned.
+     * @throws NotConnectedException                   if the XMPP connection is not
+     *                                                 connected.
+     * @throws InterruptedException                    if the calling thread was
+     *                                                 interrupted.
+     * @throws PubSubException.NotAPubSubNodeException if the node cannot be
+     *                                                 accessed.
+     * @throws TestNotPossibleException                if the server does not
+     *                                                 support the functionality
+     *                                                 required for this test.
+     */
+    @SmackIntegrationTest
+    public void subscribePresenceSubscriptionRequiredTest()
+            throws NoResponseException, XMPPErrorException, NotConnectedException, InterruptedException,
+            PubSubException.NotAPubSubNodeException, TestNotPossibleException {
         final String nodename = "sinttest-subscribe-nodename-" + testRunId;
         final ConfigureForm defaultConfiguration = pubSubManagerOne.getDefaultConfiguration();
         final ConfigureForm config = new ConfigureForm(defaultConfiguration.createAnswerForm());
         config.setAccessModel(AccessModel.presence);
         try {
-            pubSubManagerOne.createNode( nodename, config );
-        } catch ( XMPPErrorException e ) {
-            throw new TestNotPossibleException( "Access model 'presence' not supported on the server." );
+            pubSubManagerOne.createNode(nodename, config);
+        } catch (XMPPErrorException e) {
+            throw new TestNotPossibleException("Access model 'presence' not supported on the server.");
         }
         try {
             // Subscribe to the node, using a different user than the owner of the node.
             final Node subscriberNode = pubSubManagerTwo.getNode(nodename);
             final EntityBareJid subscriber = conTwo.getUser().asEntityBareJid();
-            subscriberNode.subscribe( subscriber );
-            fail( "The server should have returned a <not-authorized/> error, but did not." );
-        }
-        catch ( XMPPErrorException e )
-        {
-            assertEquals( StanzaError.Condition.not_authorized, e.getStanzaError().getCondition() );
-        }
-        finally {
-            pubSubManagerOne.deleteNode( nodename );
+            subscriberNode.subscribe(subscriber);
+            fail("The server should have returned a <not-authorized/> error, but did not.");
+        } catch (XMPPErrorException e) {
+            assertEquals(StanzaError.Condition.not_authorized, e.getStanzaError().getCondition());
+        } finally {
+            pubSubManagerOne.deleteNode(nodename);
         }
     }
 
@@ -217,45 +227,49 @@
      * Asserts that the server returns a 'not-authorized' error to a subscription
      * request where required roster items are missing.
      *
-     * <p>From XEP-0060 § 6.1.3.3:</p>
-     * <blockquote>
-     * For nodes with an access model of "roster", if the requesting entity is
-     * not in one of the authorized roster groups then the pubsub service MUST
-     * respond with a &lt;not-authorized/&gt; error (...)
-     * </blockquote>
-     *
-     * @throws NoResponseException if there was no response from the remote entity.
-     * @throws XMPPErrorException if there was an XMPP error returned.
-     * @throws NotConnectedException if the XMPP connection is not connected.
-     * @throws InterruptedException if the calling thread was interrupted.
-     * @throws PubSubException.NotAPubSubNodeException if the node cannot be accessed.
-     * @throws TestNotPossibleException if the server does not support the functionality required for this test.
-     */
-    @SmackIntegrationTest
-    public void subscribeNotInRosterGroupTest() throws NoResponseException, XMPPErrorException, NotConnectedException, InterruptedException, PubSubException.NotAPubSubNodeException, TestNotPossibleException
-    {
+     * <p>
+     * From XEP-0060 § 6.1.3.3:
+     * </p>
+     * <blockquote> For nodes with an access model of "roster", if the requesting
+     * entity is not in one of the authorized roster groups then the pubsub service
+     * MUST respond with a &lt;not-authorized/&gt; error (...) </blockquote>
+     *
+     * @throws NoResponseException                     if there was no response from
+     *                                                 the remote entity.
+     * @throws XMPPErrorException                      if there was an XMPP error
+     *                                                 returned.
+     * @throws NotConnectedException                   if the XMPP connection is not
+     *                                                 connected.
+     * @throws InterruptedException                    if the calling thread was
+     *                                                 interrupted.
+     * @throws PubSubException.NotAPubSubNodeException if the node cannot be
+     *                                                 accessed.
+     * @throws TestNotPossibleException                if the server does not
+     *                                                 support the functionality
+     *                                                 required for this test.
+     */
+    @SmackIntegrationTest
+    public void subscribeNotInRosterGroupTest() throws NoResponseException, XMPPErrorException, NotConnectedException,
+            InterruptedException, PubSubException.NotAPubSubNodeException, TestNotPossibleException {
         final String nodename = "sinttest-subscribe-nodename-" + testRunId;
         final ConfigureForm defaultConfiguration = pubSubManagerOne.getDefaultConfiguration();
         final ConfigureForm config = new ConfigureForm(defaultConfiguration.createAnswerForm());
         config.setAccessModel(AccessModel.roster);
         try {
-            pubSubManagerOne.createNode( nodename, config );
-        } catch ( XMPPErrorException e ) {
-            throw new TestNotPossibleException( "Access model 'roster' not supported on the server." );
+            pubSubManagerOne.createNode(nodename, config);
+        } catch (XMPPErrorException e) {
+            throw new TestNotPossibleException("Access model 'roster' not supported on the server.");
         }
         try {
             // Subscribe to the node, using a different user than the owner of the node.
             final Node subscriberNode = pubSubManagerTwo.getNode(nodename);
             final EntityBareJid subscriber = conTwo.getUser().asEntityBareJid();
-            subscriberNode.subscribe( subscriber );
-            fail( "The server should have returned a <not-authorized/> error, but did not." );
-        }
-        catch ( XMPPErrorException e )
-        {
-            assertEquals( StanzaError.Condition.not_authorized, e.getStanzaError().getCondition() );
-        }
-        finally {
-            pubSubManagerOne.deleteNode( nodename );
+            subscriberNode.subscribe(subscriber);
+            fail("The server should have returned a <not-authorized/> error, but did not.");
+        } catch (XMPPErrorException e) {
+            assertEquals(StanzaError.Condition.not_authorized, e.getStanzaError().getCondition());
+        } finally {
+            pubSubManagerOne.deleteNode(nodename);
         }
     }
 
@@ -263,47 +277,51 @@
      * Asserts that the server returns a 'not-allowed' error to a subscription
      * request where required whitelisting is missing.
      *
-     * <p>From XEP-0060 § 6.1.3.4:</p>
-     * <blockquote>
-     * For nodes with a node access model of "whitelist", if the requesting
-     * entity is not on the whitelist then the service MUST return a
-     * &lt;not-allowed/&gt; error, specifying a pubsub-specific error condition
-     * of &lt;closed-node/&gt;.
-     * </blockquote>
-     *
-     * @throws NoResponseException if there was no response from the remote entity.
-     * @throws XMPPErrorException if there was an XMPP error returned.
-     * @throws NotConnectedException if the XMPP connection is not connected.
-     * @throws InterruptedException if the calling thread was interrupted.
-     * @throws PubSubException.NotAPubSubNodeException if the node cannot be accessed.
-     * @throws TestNotPossibleException if the server does not support the functionality required for this test.
-     */
-    @SmackIntegrationTest
-    public void subscribeNotOnWhitelistTest() throws NoResponseException, XMPPErrorException, NotConnectedException, InterruptedException, PubSubException.NotAPubSubNodeException, TestNotPossibleException
-    {
+     * <p>
+     * From XEP-0060 § 6.1.3.4:
+     * </p>
+     * <blockquote> For nodes with a node access model of "whitelist", if the
+     * requesting entity is not on the whitelist then the service MUST return a
+     * &lt;not-allowed/&gt; error, specifying a pubsub-specific error condition of
+     * &lt;closed-node/&gt;. </blockquote>
+     *
+     * @throws NoResponseException                     if there was no response from
+     *                                                 the remote entity.
+     * @throws XMPPErrorException                      if there was an XMPP error
+     *                                                 returned.
+     * @throws NotConnectedException                   if the XMPP connection is not
+     *                                                 connected.
+     * @throws InterruptedException                    if the calling thread was
+     *                                                 interrupted.
+     * @throws PubSubException.NotAPubSubNodeException if the node cannot be
+     *                                                 accessed.
+     * @throws TestNotPossibleException                if the server does not
+     *                                                 support the functionality
+     *                                                 required for this test.
+     */
+    @SmackIntegrationTest
+    public void subscribeNotOnWhitelistTest() throws NoResponseException, XMPPErrorException, NotConnectedException,
+            InterruptedException, PubSubException.NotAPubSubNodeException, TestNotPossibleException {
         final String nodename = "sinttest-subscribe-nodename-" + testRunId;
         final ConfigureForm defaultConfiguration = pubSubManagerOne.getDefaultConfiguration();
         final ConfigureForm config = new ConfigureForm(defaultConfiguration.createAnswerForm());
         config.setAccessModel(AccessModel.whitelist);
         try {
-            pubSubManagerOne.createNode( nodename, config );
-        } catch ( XMPPErrorException e ) {
-            throw new TestNotPossibleException( "Access model 'whitelist' not supported on the server." );
+            pubSubManagerOne.createNode(nodename, config);
+        } catch (XMPPErrorException e) {
+            throw new TestNotPossibleException("Access model 'whitelist' not supported on the server.");
         }
         try {
             // Subscribe to the node, using a different user than the owner of the node.
             final Node subscriberNode = pubSubManagerTwo.getNode(nodename);
             final EntityBareJid subscriber = conTwo.getUser().asEntityBareJid();
-            subscriberNode.subscribe( subscriber );
-            fail( "The server should have returned a <not-allowed/> error, but did not." );
-        }
-        catch ( XMPPErrorException e )
-        {
-            assertEquals( StanzaError.Condition.not_allowed, e.getStanzaError().getCondition() );
-            assertNotNull( e.getStanzaError().getExtension( "closed-node", "http://jabber.org/protocol/pubsub#errors" ));
-        }
-        finally {
-            pubSubManagerOne.deleteNode( nodename );
+            subscriberNode.subscribe(subscriber);
+            fail("The server should have returned a <not-allowed/> error, but did not.");
+        } catch (XMPPErrorException e) {
+            assertEquals(StanzaError.Condition.not_allowed, e.getStanzaError().getCondition());
+            assertNotNull(e.getStanzaError().getExtension("closed-node", "http://jabber.org/protocol/pubsub#errors"));
+        } finally {
+            pubSubManagerOne.deleteNode(nodename);
         }
     }
 
@@ -311,89 +329,103 @@
      * Asserts that the server returns a 'not-authorized' error to a subscription
      * request when the subscriber already has a pending subscription.
      *
-     * <p>From XEP-0060 § 6.1.3.7:</p>
-     * <blockquote>
-     * If the requesting entity has a pending subscription, the service MUST
-     * return a &lt;not-authorized/&gt; error to the subscriber, specifying a
+     * <p>
+     * From XEP-0060 § 6.1.3.7:
+     * </p>
+     * <blockquote> If the requesting entity has a pending subscription, the service
+     * MUST return a &lt;not-authorized/&gt; error to the subscriber, specifying a
      * pubsub-specific error condition of &lt;pending-subscription/&gt;.
      * </blockquote>
      *
-     * @throws NoResponseException if there was no response from the remote entity.
-     * @throws XMPPErrorException if there was an XMPP error returned.
-     * @throws NotConnectedException if the XMPP connection is not connected.
-     * @throws InterruptedException if the calling thread was interrupted.
-     * @throws PubSubException.NotAPubSubNodeException if the node cannot be accessed.
-     * @throws TestNotPossibleException if the server does not support the functionality required for this test.
-     */
-    @SmackIntegrationTest
-    public void subscribePendingSubscriptionTest() throws NoResponseException, XMPPErrorException, NotConnectedException, InterruptedException, PubSubException.NotAPubSubNodeException, TestNotPossibleException
-    {
+     * @throws NoResponseException                     if there was no response from
+     *                                                 the remote entity.
+     * @throws XMPPErrorException                      if there was an XMPP error
+     *                                                 returned.
+     * @throws NotConnectedException                   if the XMPP connection is not
+     *                                                 connected.
+     * @throws InterruptedException                    if the calling thread was
+     *                                                 interrupted.
+     * @throws PubSubException.NotAPubSubNodeException if the node cannot be
+     *                                                 accessed.
+     * @throws TestNotPossibleException                if the server does not
+     *                                                 support the functionality
+     *                                                 required for this test.
+     */
+    @SmackIntegrationTest
+    public void subscribePendingSubscriptionTest()
+            throws NoResponseException, XMPPErrorException, NotConnectedException, InterruptedException,
+            PubSubException.NotAPubSubNodeException, TestNotPossibleException {
         final String nodename = "sinttest-subscribe-nodename-" + testRunId;
         final ConfigureForm defaultConfiguration = pubSubManagerOne.getDefaultConfiguration();
         final ConfigureForm config = new ConfigureForm(defaultConfiguration.createAnswerForm());
         config.setAccessModel(AccessModel.authorize);
         try {
-            pubSubManagerOne.createNode( nodename, config );
-        } catch ( XMPPErrorException e ) {
-            throw new TestNotPossibleException( "Access model 'authorize' not supported on the server." );
+            pubSubManagerOne.createNode(nodename, config);
+        } catch (XMPPErrorException e) {
+            throw new TestNotPossibleException("Access model 'authorize' not supported on the server.");
         }
         try {
             // Subscribe to the node, using a different user than the owner of the node.
             final Node subscriberNode = pubSubManagerTwo.getNode(nodename);
             final EntityBareJid subscriber = conTwo.getUser().asEntityBareJid();
-            subscriberNode.subscribe( subscriber );
-            subscriberNode.subscribe( subscriber );
-            fail( "The server should have returned a <not-authorized/> error, but did not." );
-        }
-        catch ( XMPPErrorException e )
-        {
-            assertEquals( StanzaError.Condition.not_authorized, e.getStanzaError().getCondition() );
-            assertNotNull( e.getStanzaError().getExtension( "pending-subscription", "http://jabber.org/protocol/pubsub#errors" ));
-        }
-        finally {
-            pubSubManagerOne.deleteNode( nodename );
-        }
-    }
-
-    /**
-     * Asserts that the server returns a pending notification to the subscriber
-     * when subscribing to a node that requires authorization
-     *
-     * <p>From XEP-0060 § 6.1.4:</p>
-     * <blockquote>
-     * Because the subscription request may or may not be approved, the service
-     * MUST return a pending notification to the subscriber.
-     * </blockquote>
-     *
-     * @throws NoResponseException if there was no response from the remote entity.
-     * @throws XMPPErrorException if there was an XMPP error returned.
-     * @throws NotConnectedException if the XMPP connection is not connected.
-     * @throws InterruptedException if the calling thread was interrupted.
-     * @throws PubSubException.NotAPubSubNodeException if the node cannot be accessed.
-     * @throws TestNotPossibleException if the server does not support the functionality required for this test.
-     */
-    @SmackIntegrationTest
-    public void subscribeApprovalRequiredGeneratesNotificationTest() throws NoResponseException, XMPPErrorException, NotConnectedException, InterruptedException, PubSubException.NotAPubSubNodeException, TestNotPossibleException
-    {
+            subscriberNode.subscribe(subscriber);
+            subscriberNode.subscribe(subscriber);
+            fail("The server should have returned a <not-authorized/> error, but did not.");
+        } catch (XMPPErrorException e) {
+            assertEquals(StanzaError.Condition.not_authorized, e.getStanzaError().getCondition());
+            assertNotNull(e.getStanzaError().getExtension("pending-subscription",
+                    "http://jabber.org/protocol/pubsub#errors"));
+        } finally {
+            pubSubManagerOne.deleteNode(nodename);
+        }
+    }
+
+    /**
+     * Asserts that the server returns a pending notification to the subscriber when
+     * subscribing to a node that requires authorization
+     *
+     * <p>
+     * From XEP-0060 § 6.1.4:
+     * </p>
+     * <blockquote> Because the subscription request may or may not be approved, the
+     * service MUST return a pending notification to the subscriber. </blockquote>
+     *
+     * @throws NoResponseException                     if there was no response from
+     *                                                 the remote entity.
+     * @throws XMPPErrorException                      if there was an XMPP error
+     *                                                 returned.
+     * @throws NotConnectedException                   if the XMPP connection is not
+     *                                                 connected.
+     * @throws InterruptedException                    if the calling thread was
+     *                                                 interrupted.
+     * @throws PubSubException.NotAPubSubNodeException if the node cannot be
+     *                                                 accessed.
+     * @throws TestNotPossibleException                if the server does not
+     *                                                 support the functionality
+     *                                                 required for this test.
+     */
+    @SmackIntegrationTest
+    public void subscribeApprovalRequiredGeneratesNotificationTest()
+            throws NoResponseException, XMPPErrorException, NotConnectedException, InterruptedException,
+            PubSubException.NotAPubSubNodeException, TestNotPossibleException {
         final String nodename = "sinttest-subscribe-nodename-" + testRunId;
         final ConfigureForm defaultConfiguration = pubSubManagerOne.getDefaultConfiguration();
         final ConfigureForm config = new ConfigureForm(defaultConfiguration.createAnswerForm());
         config.setAccessModel(AccessModel.authorize);
         try {
-            pubSubManagerOne.createNode( nodename, config );
-        } catch ( XMPPErrorException e ) {
-            throw new TestNotPossibleException( "Access model 'authorize' not supported on the server." );
+            pubSubManagerOne.createNode(nodename, config);
+        } catch (XMPPErrorException e) {
+            throw new TestNotPossibleException("Access model 'authorize' not supported on the server.");
         }
         try {
             // Subscribe to the node, using a different user than the owner of the node.
             final Node subscriberNode = pubSubManagerTwo.getNode(nodename);
             final EntityBareJid subscriber = conTwo.getUser().asEntityBareJid();
-            final Subscription result = subscriberNode.subscribe( subscriber );
-
-            assertEquals( Subscription.State.pending, result.getState() );
-        }
-        finally {
-            pubSubManagerOne.deleteNode( nodename );
+            final Subscription result = subscriberNode.subscribe(subscriber);
+
+            assertEquals(Subscription.State.pending, result.getState());
+        } finally {
+            pubSubManagerOne.deleteNode(nodename);
         }
     }
 
@@ -401,50 +433,57 @@
      * Asserts that the server returns non-null, unique subscription IDs when
      * subscribing twice to the same node (with different options).
      *
-     * <p>From XEP-0060 § 6.1.6:</p>
-     * <blockquote>
-     * If multiple subscriptions for the same JID are allowed, the service MUST
-     * use the 'subid' attribute to differentiate between subscriptions for the
-     * same entity (therefore the SubID MUST be unique for each node+JID
+     * <p>
+     * From XEP-0060 § 6.1.6:
+     * </p>
+     * <blockquote> If multiple subscriptions for the same JID are allowed, the
+     * service MUST use the 'subid' attribute to differentiate between subscriptions
+     * for the same entity (therefore the SubID MUST be unique for each node+JID
      * combination and the SubID MUST be present on the &lt;subscription/&gt;
-     * element any time it is sent to the subscriber).
-     * </blockquote>
-     *
-     * @throws NoResponseException if there was no response from the remote entity.
-     * @throws XMPPErrorException if there was an XMPP error returned.
-     * @throws NotConnectedException if the XMPP connection is not connected.
-     * @throws InterruptedException if the calling thread was interrupted.
-     * @throws PubSubException.NotAPubSubNodeException if the node cannot be accessed.
-     * @throws TestNotPossibleException if the server does not support the functionality required for this test.
-     */
-    @SmackIntegrationTest
-    public void subscribeMultipleSubscriptionsTest() throws NoResponseException, XMPPErrorException, NotConnectedException, InterruptedException, PubSubException.NotAPubSubNodeException, TestNotPossibleException
-    {
-        if ( !pubSubManagerOne.getSupportedFeatures().containsFeature( PubSubFeature.multi_subscribe ) ) {
-            throw new TestNotPossibleException( "Feature 'multi-subscribe' not supported on the server." );
+     * element any time it is sent to the subscriber). </blockquote>
+     *
+     * @throws NoResponseException                     if there was no response from
+     *                                                 the remote entity.
+     * @throws XMPPErrorException                      if there was an XMPP error
+     *                                                 returned.
+     * @throws NotConnectedException                   if the XMPP connection is not
+     *                                                 connected.
+     * @throws InterruptedException                    if the calling thread was
+     *                                                 interrupted.
+     * @throws PubSubException.NotAPubSubNodeException if the node cannot be
+     *                                                 accessed.
+     * @throws TestNotPossibleException                if the server does not
+     *                                                 support the functionality
+     *                                                 required for this test.
+     */
+    @SmackIntegrationTest
+    public void subscribeMultipleSubscriptionsTest()
+            throws NoResponseException, XMPPErrorException, NotConnectedException, InterruptedException,
+            PubSubException.NotAPubSubNodeException, TestNotPossibleException {
+        if (!pubSubManagerOne.getSupportedFeatures().containsFeature(PubSubFeature.multi_subscribe)) {
+            throw new TestNotPossibleException("Feature 'multi-subscribe' not supported on the server.");
         }
 
         final String nodename = "sinttest-multisubscribe-nodename-" + testRunId;
-        pubSubManagerOne.createNode( nodename );
+        pubSubManagerOne.createNode(nodename);
 
         try {
             // Subscribe to the node twice, using different configuration
             final Node subscriberNode = pubSubManagerTwo.getNode(nodename);
             final EntityBareJid subscriber = conTwo.getUser().asEntityBareJid();
-            final SubscribeForm formA = new SubscribeForm( DataForm.Type.submit );
-            formA.setDigestFrequency( 1 );
-            final SubscribeForm formB = new SubscribeForm( DataForm.Type.submit );
-            formB.setDigestFrequency( 2 );
-
-            final Subscription subscriptionA = subscriberNode.subscribe( subscriber, formA );
-            final Subscription subscriptionB = subscriberNode.subscribe( subscriber, formB );
-
-            assertNotNull( subscriptionA.getId() );
-            assertNotNull( subscriptionB.getId() );
-            assertNotEquals( subscriptionA.getId(), subscriptionB.getId() );
-        }
-        finally {
-            pubSubManagerOne.deleteNode( nodename );
+            final SubscribeForm formA = new SubscribeForm(DataForm.Type.submit);
+            formA.setDigestFrequency(1);
+            final SubscribeForm formB = new SubscribeForm(DataForm.Type.submit);
+            formB.setDigestFrequency(2);
+
+            final Subscription subscriptionA = subscriberNode.subscribe(subscriber, formA);
+            final Subscription subscriptionB = subscriberNode.subscribe(subscriber, formB);
+
+            assertNotNull(subscriptionA.getId());
+            assertNotNull(subscriptionB.getId());
+            assertNotEquals(subscriptionA.getId(), subscriptionB.getId());
+        } finally {
+            pubSubManagerOne.deleteNode(nodename);
         }
     }
 
@@ -452,50 +491,58 @@
      * Asserts that the server returns non-null, unique subscription IDs when
      * subscribing twice to the same node (with different options).
      *
-     * <p>From XEP-0060 § 6.1.6:</p>
-     * <blockquote>
-     * If the service does not allow multiple subscriptions for the same entity
-     * and it receives an additional subscription request, the service MUST
-     * return the current subscription state (as if the subscription was just
-     * approved).
-     * </blockquote>
-     *
-     * @throws NoResponseException if there was no response from the remote entity.
-     * @throws XMPPErrorException if there was an XMPP error returned.
-     * @throws NotConnectedException if the XMPP connection is not connected.
-     * @throws InterruptedException if the calling thread was interrupted.
-     * @throws PubSubException.NotAPubSubNodeException if the node cannot be accessed.
-     * @throws TestNotPossibleException if the server does not support the functionality required for this test.
-     */
-    @SmackIntegrationTest
-    public void subscribeMultipleSubscriptionNotSupportedTest() throws NoResponseException, XMPPErrorException, NotConnectedException, InterruptedException, PubSubException.NotAPubSubNodeException, TestNotPossibleException
-    {
-        if ( pubSubManagerOne.getSupportedFeatures().containsFeature( PubSubFeature.multi_subscribe ) ) {
-            throw new TestNotPossibleException( "Feature 'multi-subscribe' allowed on the server (this test verifies behavior for when it's not)." );
+     * <p>
+     * From XEP-0060 § 6.1.6:
+     * </p>
+     * <blockquote> If the service does not allow multiple subscriptions for the
+     * same entity and it receives an additional subscription request, the service
+     * MUST return the current subscription state (as if the subscription was just
+     * approved). </blockquote>
+     *
+     * @throws NoResponseException                     if there was no response from
+     *                                                 the remote entity.
+     * @throws XMPPErrorException                      if there was an XMPP error
+     *                                                 returned.
+     * @throws NotConnectedException                   if the XMPP connection is not
+     *                                                 connected.
+     * @throws InterruptedException                    if the calling thread was
+     *                                                 interrupted.
+     * @throws PubSubException.NotAPubSubNodeException if the node cannot be
+     *                                                 accessed.
+     * @throws TestNotPossibleException                if the server does not
+     *                                                 support the functionality
+     *                                                 required for this test.
+     */
+    @SmackIntegrationTest
+    public void subscribeMultipleSubscriptionNotSupportedTest()
+            throws NoResponseException, XMPPErrorException, NotConnectedException, InterruptedException,
+            PubSubException.NotAPubSubNodeException, TestNotPossibleException {
+        if (pubSubManagerOne.getSupportedFeatures().containsFeature(PubSubFeature.multi_subscribe)) {
+            throw new TestNotPossibleException(
+                    "Feature 'multi-subscribe' allowed on the server (this test verifies behavior for when it's not).");
         }
 
         final String nodename = "sinttest-multisubscribe-nodename-" + testRunId;
-        pubSubManagerOne.createNode( nodename );
+        pubSubManagerOne.createNode(nodename);
 
         try {
             // Subscribe to the node twice, using different configuration
             final Node subscriberNode = pubSubManagerTwo.getNode(nodename);
             final EntityBareJid subscriber = conTwo.getUser().asEntityBareJid();
-            final SubscribeForm formA = new SubscribeForm( DataForm.Type.submit );
-            formA.setDigestFrequency( 1 );
-            final SubscribeForm formB = new SubscribeForm( DataForm.Type.submit );
-            formB.setDigestFrequency( 2 );
-
-            final Subscription subscriptionA = subscriberNode.subscribe( subscriber, formA );
-            final Subscription subscriptionB = subscriberNode.subscribe( subscriber, formB );
+            final SubscribeForm formA = new SubscribeForm(DataForm.Type.submit);
+            formA.setDigestFrequency(1);
+            final SubscribeForm formB = new SubscribeForm(DataForm.Type.submit);
+            formB.setDigestFrequency(2);
+
+            final Subscription subscriptionA = subscriberNode.subscribe(subscriber, formA);
+            final Subscription subscriptionB = subscriberNode.subscribe(subscriber, formB);
 
             // A poor-man's "equal"
-            final String normalizedRepresentationA = subscriptionA.toXML( XmlEnvironment.EMPTY ).toString();
-            final String normalizedRepresentationB = subscriptionB.toXML( XmlEnvironment.EMPTY ).toString();
-            assertEquals( normalizedRepresentationA, normalizedRepresentationB );
-        }
-        finally {
-            pubSubManagerOne.deleteNode( nodename );
+            final String normalizedRepresentationA = subscriptionA.toXML(XmlEnvironment.EMPTY).toString();
+            final String normalizedRepresentationB = subscriptionB.toXML(XmlEnvironment.EMPTY).toString();
+            assertEquals(normalizedRepresentationA, normalizedRepresentationB);
+        } finally {
+            pubSubManagerOne.deleteNode(nodename);
         }
     }
 
@@ -503,130 +550,142 @@
      * Asserts that one can unsubscribe from a node (when a previous subscription
      * existed).
      *
-     * <p>From XEP-0060 § 6.2.2:</p>
-     * <blockquote>
-     * If the request can be successfully processed, the service MUST return an IQ result (...)
-     * </blockquote>
-     *
-     * @throws NoResponseException if there was no response from the remote entity.
-     * @throws XMPPErrorException if there was an XMPP error returned.
-     * @throws NotConnectedException if the XMPP connection is not connected.
-     * @throws InterruptedException if the calling thread was interrupted.
-     * @throws PubSubException.NotAPubSubNodeException If an error occurred while creating the node.
-     */
-    @SmackIntegrationTest
-    public void unsubscribeTest() throws NoResponseException, XMPPErrorException, NotConnectedException, InterruptedException, PubSubException.NotAPubSubNodeException
-    {
+     * <p>
+     * From XEP-0060 § 6.2.2:
+     * </p>
+     * <blockquote> If the request can be successfully processed, the service MUST
+     * return an IQ result (...) </blockquote>
+     *
+     * @throws NoResponseException                     if there was no response from
+     *                                                 the remote entity.
+     * @throws XMPPErrorException                      if there was an XMPP error
+     *                                                 returned.
+     * @throws NotConnectedException                   if the XMPP connection is not
+     *                                                 connected.
+     * @throws InterruptedException                    if the calling thread was
+     *                                                 interrupted.
+     * @throws PubSubException.NotAPubSubNodeException If an error occurred while
+     *                                                 creating the node.
+     */
+    @SmackIntegrationTest
+    public void unsubscribeTest() throws NoResponseException, XMPPErrorException, NotConnectedException,
+            InterruptedException, PubSubException.NotAPubSubNodeException {
         final String nodename = "sinttest-unsubscribe-nodename-" + testRunId;
         pubSubManagerOne.createNode(nodename);
 
         try {
             // Subscribe to the node, using a different user than the owner of the node.
-            final Node subscriberNode = pubSubManagerTwo.getNode( nodename );
-            final EntityBareJid subscriber = conTwo.getUser().asEntityBareJid();
-            subscriberNode.subscribe( subscriber );
+            final Node subscriberNode = pubSubManagerTwo.getNode(nodename);
+            final EntityBareJid subscriber = conTwo.getUser().asEntityBareJid();
+            subscriberNode.subscribe(subscriber);
 
             try {
-                subscriberNode.unsubscribe( subscriber.asEntityBareJidString() );
+                subscriberNode.unsubscribe(subscriber.asEntityBareJidString());
+            } catch (NoResponseException | XMPPErrorException e) {
+                throw new AssertionError("Unsubscribe from a node failed.", e);
             }
-            catch ( NoResponseException | XMPPErrorException e ) {
-                throw new AssertionError( "Unsubscribe from a node failed.", e );
+        } finally {
+            pubSubManagerOne.deleteNode(nodename);
+        }
+    }
+
+    /**
+     * Asserts that the server returns a 'bad request' response when not specifying
+     * a subscription ID when unsubscribing from a node to which more than one
+     * subscriptions exist.
+     *
+     * <p>
+     * From XEP-0060 § 6.2.3.1:
+     * </p>
+     * <blockquote> If the requesting entity has multiple subscriptions to the node
+     * but does not specify a subscription ID, the service MUST return a
+     * &lt;bad-request/&gt; error (...) </blockquote>
+     *
+     * @throws NoResponseException                     if there was no response from
+     *                                                 the remote entity.
+     * @throws XMPPErrorException                      if there was an XMPP error
+     *                                                 returned.
+     * @throws NotConnectedException                   if the XMPP connection is not
+     *                                                 connected.
+     * @throws InterruptedException                    if the calling thread was
+     *                                                 interrupted.
+     * @throws PubSubException.NotAPubSubNodeException if the node cannot be
+     *                                                 accessed.
+     * @throws TestNotPossibleException                if the server does not
+     *                                                 support the functionality
+     *                                                 required for this test.
+     */
+    @SmackIntegrationTest
+    public void unsubscribeNoSubscriptionIDTest() throws NoResponseException, XMPPErrorException, NotConnectedException,
+            InterruptedException, PubSubException.NotAPubSubNodeException, TestNotPossibleException {
+        if (!pubSubManagerOne.getSupportedFeatures().containsFeature(PubSubFeature.multi_subscribe)) {
+            throw new TestNotPossibleException("Feature 'multi-subscribe' not supported on the server.");
+        }
+
+        final String nodename = "sinttest-unsubscribe-nodename-" + testRunId;
+        pubSubManagerOne.createNode(nodename);
+
+        try {
+            // Subscribe to the node twice, using different configuration
+            final Node subscriberNode = pubSubManagerTwo.getNode(nodename);
+            final EntityBareJid subscriber = conTwo.getUser().asEntityBareJid();
+            final SubscribeForm formA = new SubscribeForm(DataForm.Type.submit);
+            formA.setDigestFrequency(1);
+            final SubscribeForm formB = new SubscribeForm(DataForm.Type.submit);
+            formB.setDigestFrequency(2);
+
+            subscriberNode.subscribe(subscriber, formA);
+            subscriberNode.subscribe(subscriber, formB);
+
+            try {
+                subscriberNode.unsubscribe(subscriber.asEntityBareJidString());
+                fail("The server should have returned a <bad_request/> error, but did not.");
+            } catch (XMPPErrorException e) {
+                assertEquals(StanzaError.Condition.bad_request, e.getStanzaError().getCondition());
             }
-        }
-        finally {
-            pubSubManagerOne.deleteNode( nodename );
-        }
-    }
-
-    /**
-     * Asserts that the server returns a 'bad request' response when not
-     * specifying a subscription ID when unsubscribing from a node to which
-     * more than one subscriptions exist.
-     *
-     * <p>From XEP-0060 § 6.2.3.1:</p>
-     * <blockquote>
-     * If the requesting entity has multiple subscriptions to the node but does
-     * not specify a subscription ID, the service MUST return a
-     * &lt;bad-request/&gt; error (...)
-     * </blockquote>
-     *
-     * @throws NoResponseException if there was no response from the remote entity.
-     * @throws XMPPErrorException if there was an XMPP error returned.
-     * @throws NotConnectedException if the XMPP connection is not connected.
-     * @throws InterruptedException if the calling thread was interrupted.
-     * @throws PubSubException.NotAPubSubNodeException if the node cannot be accessed.
-     * @throws TestNotPossibleException if the server does not support the functionality required for this test.
-     */
-    @SmackIntegrationTest
-    public void unsubscribeNoSubscriptionIDTest() throws NoResponseException, XMPPErrorException, NotConnectedException, InterruptedException, PubSubException.NotAPubSubNodeException, TestNotPossibleException
-    {
-        if ( !pubSubManagerOne.getSupportedFeatures().containsFeature( PubSubFeature.multi_subscribe ) ) {
-            throw new TestNotPossibleException( "Feature 'multi-subscribe' not supported on the server." );
-        }
-
+        } finally {
+            pubSubManagerOne.deleteNode(nodename);
+        }
+    }
+
+    /**
+     * Asserts that the server returns an error response when unsubscribing from a
+     * node without having a subscription.
+     *
+     * <p>
+     * From XEP-0060 § 6.2.3.2:
+     * </p>
+     * <blockquote> If the value of the 'jid' attribute does not specify an existing
+     * subscriber, the pubsub service MUST return an error stanza </blockquote>
+     *
+     * @throws NoResponseException                     if there was no response from
+     *                                                 the remote entity.
+     * @throws XMPPErrorException                      if there was an XMPP error
+     *                                                 returned.
+     * @throws NotConnectedException                   if the XMPP connection is not
+     *                                                 connected.
+     * @throws InterruptedException                    if the calling thread was
+     *                                                 interrupted.
+     * @throws PubSubException.NotAPubSubNodeException if the node cannot be
+     *                                                 accessed.
+     */
+    @SmackIntegrationTest
+    public void unsubscribeNoSuchSubscriberTest() throws NoResponseException, XMPPErrorException, NotConnectedException,
+            InterruptedException, PubSubException.NotAPubSubNodeException {
         final String nodename = "sinttest-unsubscribe-nodename-" + testRunId;
-        pubSubManagerOne.createNode( nodename );
+        pubSubManagerOne.createNode(nodename);
 
         try {
             // Subscribe to the node twice, using different configuration
             final Node subscriberNode = pubSubManagerTwo.getNode(nodename);
             final EntityBareJid subscriber = conTwo.getUser().asEntityBareJid();
-            final SubscribeForm formA = new SubscribeForm( DataForm.Type.submit );
-            formA.setDigestFrequency( 1 );
-            final SubscribeForm formB = new SubscribeForm( DataForm.Type.submit );
-            formB.setDigestFrequency( 2 );
-
-            subscriberNode.subscribe( subscriber, formA );
-            subscriberNode.subscribe( subscriber, formB );
-
-            try {
-                subscriberNode.unsubscribe( subscriber.asEntityBareJidString() );
-                fail( "The server should have returned a <bad_request/> error, but did not." );
-            }
-            catch ( XMPPErrorException e ) {
-                assertEquals( StanzaError.Condition.bad_request, e.getStanzaError().getCondition() );
-            }
-        }
-        finally {
-            pubSubManagerOne.deleteNode( nodename );
-        }
-    }
-
-    /**
-     * Asserts that the server returns an error response when unsubscribing from
-     * a node without having a subscription.
-     *
-     * <p>From XEP-0060 § 6.2.3.2:</p>
-     * <blockquote>
-     * If the value of the 'jid' attribute does not specify an existing
-     * subscriber, the pubsub service MUST return an error stanza
-     * </blockquote>
-     *
-     * @throws NoResponseException if there was no response from the remote entity.
-     * @throws XMPPErrorException if there was an XMPP error returned.
-     * @throws NotConnectedException if the XMPP connection is not connected.
-     * @throws InterruptedException if the calling thread was interrupted.
-     * @throws PubSubException.NotAPubSubNodeException if the node cannot be accessed.
-     */
-    @SmackIntegrationTest
-    public void unsubscribeNoSuchSubscriberTest() throws NoResponseException, XMPPErrorException, NotConnectedException, InterruptedException, PubSubException.NotAPubSubNodeException
-    {
-        final String nodename = "sinttest-unsubscribe-nodename-" + testRunId;
-        pubSubManagerOne.createNode( nodename );
-
-        try {
-            // Subscribe to the node twice, using different configuration
-            final Node subscriberNode = pubSubManagerTwo.getNode( nodename );
-            final EntityBareJid subscriber = conTwo.getUser().asEntityBareJid();
-
-            subscriberNode.unsubscribe( subscriber.asEntityBareJidString() );
-            fail( "The server should have returned an error, but did not." );
-        }
-        catch ( XMPPErrorException e ) {
+
+            subscriberNode.unsubscribe(subscriber.asEntityBareJidString());
+            fail("The server should have returned an error, but did not.");
+        } catch (XMPPErrorException e) {
             // SHOULD be <unexpected-request/> (but that's not a 'MUST')
-        }
-        finally {
-            pubSubManagerOne.deleteNode( nodename );
+        } finally {
+            pubSubManagerOne.deleteNode(nodename);
         }
     }
 
@@ -634,42 +693,47 @@
      * Asserts that the server returns a 'forbidden' error response when
      * unsubscribing a JID from a node for which the issuer has no authority.
      *
-     * <p>From XEP-0060 § 6.2.3.3:</p>
-     * <blockquote>
-     * If the requesting entity is prohibited from unsubscribing the specified
-     * JID, the service MUST return a &lt;forbidden/&gt; error.
+     * <p>
+     * From XEP-0060 § 6.2.3.3:
+     * </p>
+     * <blockquote> If the requesting entity is prohibited from unsubscribing the
+     * specified JID, the service MUST return a &lt;forbidden/&gt; error.
      * </blockquote>
      *
-     * @throws NoResponseException if there was no response from the remote entity.
-     * @throws XMPPErrorException if there was an XMPP error returned.
-     * @throws NotConnectedException if the XMPP connection is not connected.
-     * @throws InterruptedException if the calling thread was interrupted.
-     * @throws PubSubException.NotAPubSubNodeException if the node cannot be accessed.
-     */
-    @SmackIntegrationTest
-    public void unsubscribeInsufficientPrivilegesTest() throws NoResponseException, XMPPErrorException, NotConnectedException, InterruptedException, PubSubException.NotAPubSubNodeException
-    {
+     * @throws NoResponseException                     if there was no response from
+     *                                                 the remote entity.
+     * @throws XMPPErrorException                      if there was an XMPP error
+     *                                                 returned.
+     * @throws NotConnectedException                   if the XMPP connection is not
+     *                                                 connected.
+     * @throws InterruptedException                    if the calling thread was
+     *                                                 interrupted.
+     * @throws PubSubException.NotAPubSubNodeException if the node cannot be
+     *                                                 accessed.
+     */
+    @SmackIntegrationTest
+    public void unsubscribeInsufficientPrivilegesTest() throws NoResponseException, XMPPErrorException,
+            NotConnectedException, InterruptedException, PubSubException.NotAPubSubNodeException {
         final String nodename = "sinttest-unsubscribe-nodename-" + testRunId;
-        final PubSubManager pubSubManagerThree = PubSubManager.getInstanceFor(conThree, PubSubManager.getPubSubService(conThree));
+        final PubSubManager pubSubManagerThree = PubSubManager.getInstanceFor(conThree,
+                PubSubManager.getPubSubService(conThree));
         pubSubManagerOne.createNode(nodename);
 
         try {
             // Subscribe to the node, using a different user than the owner of the node.
-            final Node subscriberNode = pubSubManagerTwo.getNode( nodename );
-            final EntityBareJid subscriber = conTwo.getUser().asEntityBareJid();
-            subscriberNode.subscribe( subscriber );
-
-            final Node unprivilegedNode = pubSubManagerThree.getNode( nodename );
+            final Node subscriberNode = pubSubManagerTwo.getNode(nodename);
+            final EntityBareJid subscriber = conTwo.getUser().asEntityBareJid();
+            subscriberNode.subscribe(subscriber);
+
+            final Node unprivilegedNode = pubSubManagerThree.getNode(nodename);
             try {
-                unprivilegedNode.unsubscribe( subscriber.asEntityBareJidString() );
-                fail( "The server should have returned a <forbidden/> error, but did not." );
+                unprivilegedNode.unsubscribe(subscriber.asEntityBareJidString());
+                fail("The server should have returned a <forbidden/> error, but did not.");
+            } catch (XMPPErrorException e) {
+                assertEquals(StanzaError.Condition.forbidden, e.getStanzaError().getCondition());
             }
-            catch ( XMPPErrorException e ) {
-                assertEquals( StanzaError.Condition.forbidden, e.getStanzaError().getCondition() );
-            }
-        }
-        finally {
-            pubSubManagerOne.deleteNode( nodename );
+        } finally {
+            pubSubManagerOne.deleteNode(nodename);
         }
     }
 
@@ -677,90 +741,100 @@
      * Asserts that the server returns an 'item-not-found' error response when
      * unsubscribing from a node that does not exist.
      *
-     * <p>From XEP-0060 § 6.2.3.4:</p>
-     * <blockquote>
-     * If the node does not exist, the pubsub service MUST return an
-     * &lt;item-not-found/&gt; error.
-     * </blockquote>
-     *
-     * @throws NoResponseException if there was no response from the remote entity.
-     * @throws XMPPErrorException if there was an XMPP error returned.
+     * <p>
+     * From XEP-0060 § 6.2.3.4:
+     * </p>
+     * <blockquote> If the node does not exist, the pubsub service MUST return an
+     * &lt;item-not-found/&gt; error. </blockquote>
+     *
+     * @throws NoResponseException   if there was no response from the remote
+     *                               entity.
+     * @throws XMPPErrorException    if there was an XMPP error returned.
      * @throws NotConnectedException if the XMPP connection is not connected.
-     * @throws InterruptedException if the calling thread was interrupted.
-     */
-    @SmackIntegrationTest
-    public void unsubscribeNodeDoesNotExistTest() throws NoResponseException, XMPPErrorException, NotConnectedException, InterruptedException
-    {
+     * @throws InterruptedException  if the calling thread was interrupted.
+     */
+    @SmackIntegrationTest
+    public void unsubscribeNodeDoesNotExistTest()
+            throws NoResponseException, XMPPErrorException, NotConnectedException, InterruptedException {
         final String nodename = "sinttest-unsubscribe-nodename-" + testRunId;
         try {
-            // Smack righteously doesn't facilitate unsubscribing from a non-existing node. Manually crafting stanza:
-            final UnsubscribeExtension ext = new UnsubscribeExtension( conOne.getUser().asEntityBareJid().asEntityBareJidString(), "I-dont-exist", null );
-            final PubSub unsubscribe = PubSub.createPubsubPacket( pubSubManagerOne.getServiceJid(), IQ.Type.set, ext );
+            // Smack righteously doesn't facilitate unsubscribing from a non-existing node.
+            // Manually crafting stanza:
+            final UnsubscribeExtension ext = new UnsubscribeExtension(
+                    conOne.getUser().asEntityBareJid().asEntityBareJidString(), "I-dont-exist", null);
+            final PubSub unsubscribe = PubSub.createPubsubPacket(pubSubManagerOne.getServiceJid(), IQ.Type.set, ext);
             try {
                 pubSubManagerOne.sendPubsubPacket(unsubscribe);
-                fail( "The server should have returned a <item-not-found/> error, but did not." );
+                fail("The server should have returned a <item-not-found/> error, but did not.");
+            } catch (XMPPErrorException e) {
+                assertEquals(StanzaError.Condition.item_not_found, e.getStanzaError().getCondition());
             }
-            catch ( XMPPErrorException e ) {
-                assertEquals( StanzaError.Condition.item_not_found, e.getStanzaError().getCondition() );
-            }
-        }
-        finally {
-            pubSubManagerOne.deleteNode( nodename );
-        }
-    }
-
-    /**
-     * Asserts that the server returns a 'not_acceptable' response when
-     * specifying a non-existing subscription ID when unsubscribing from a node
-     * to which at least one subscription (with an ID) exists.
-     *
-     * <p>From XEP-0060 § 6.2.3.5:</p>
-     * <blockquote>
-     * (...) If the subscriber originally subscribed with a SubID but the
-     * unsubscribe request includes a SubID that is not valid or current for the
+        } finally {
+            pubSubManagerOne.deleteNode(nodename);
+        }
+    }
+
+    /**
+     * Asserts that the server returns a 'not_acceptable' response when specifying a
+     * non-existing subscription ID when unsubscribing from a node to which at least
+     * one subscription (with an ID) exists.
+     *
+     * <p>
+     * From XEP-0060 § 6.2.3.5:
+     * </p>
+     * <blockquote> (...) If the subscriber originally subscribed with a SubID but
+     * the unsubscribe request includes a SubID that is not valid or current for the
      * subscriber, the service MUST return a &lt;not-acceptable/&gt; error (...)
      * </blockquote>
      *
-     * @throws NoResponseException if there was no response from the remote entity.
-     * @throws XMPPErrorException if there was an XMPP error returned.
-     * @throws NotConnectedException if the XMPP connection is not connected.
-     * @throws InterruptedException if the calling thread was interrupted.
-     * @throws PubSubException.NotAPubSubNodeException if the node cannot be accessed.
-     * @throws TestNotPossibleException if the server does not support the functionality required for this test.
-     */
-    @SmackIntegrationTest
-    public void unsubscribeBadSubscriptionIDTest() throws NoResponseException, XMPPErrorException, NotConnectedException, InterruptedException, PubSubException.NotAPubSubNodeException, TestNotPossibleException
-    {
-        // Depending on multi-subscribe is a fail-safe way to be sure that subscription IDs will exist.
-        if ( !pubSubManagerOne.getSupportedFeatures().containsFeature( PubSubFeature.multi_subscribe ) ) {
-            throw new TestNotPossibleException( "Feature 'multi-subscribe' not supported on the server." );
+     * @throws NoResponseException                     if there was no response from
+     *                                                 the remote entity.
+     * @throws XMPPErrorException                      if there was an XMPP error
+     *                                                 returned.
+     * @throws NotConnectedException                   if the XMPP connection is not
+     *                                                 connected.
+     * @throws InterruptedException                    if the calling thread was
+     *                                                 interrupted.
+     * @throws PubSubException.NotAPubSubNodeException if the node cannot be
+     *                                                 accessed.
+     * @throws TestNotPossibleException                if the server does not
+     *                                                 support the functionality
+     *                                                 required for this test.
+     */
+    @SmackIntegrationTest
+    public void unsubscribeBadSubscriptionIDTest()
+            throws NoResponseException, XMPPErrorException, NotConnectedException, InterruptedException,
+            PubSubException.NotAPubSubNodeException, TestNotPossibleException {
+        // Depending on multi-subscribe is a fail-safe way to be sure that subscription
+        // IDs will exist.
+        if (!pubSubManagerOne.getSupportedFeatures().containsFeature(PubSubFeature.multi_subscribe)) {
+            throw new TestNotPossibleException("Feature 'multi-subscribe' not supported on the server.");
         }
 
         final String nodename = "sinttest-unsubscribe-nodename-" + testRunId;
-        pubSubManagerOne.createNode( nodename );
+        pubSubManagerOne.createNode(nodename);
 
         try {
             // Subscribe to the node twice, using different configuration
             final Node subscriberNode = pubSubManagerTwo.getNode(nodename);
             final EntityBareJid subscriber = conTwo.getUser().asEntityBareJid();
-            final SubscribeForm formA = new SubscribeForm( DataForm.Type.submit );
-            formA.setDigestFrequency( 1 );
-            final SubscribeForm formB = new SubscribeForm( DataForm.Type.submit );
-            formB.setDigestFrequency( 2 );
-
-            subscriberNode.subscribe( subscriber, formA );
-            subscriberNode.subscribe( subscriber, formB );
+            final SubscribeForm formA = new SubscribeForm(DataForm.Type.submit);
+            formA.setDigestFrequency(1);
+            final SubscribeForm formB = new SubscribeForm(DataForm.Type.submit);
+            formB.setDigestFrequency(2);
+
+            subscriberNode.subscribe(subscriber, formA);
+            subscriberNode.subscribe(subscriber, formB);
 
             try {
-                subscriberNode.unsubscribe( subscriber.asEntityBareJidString(), "this-is-not-an-existing-subscription-id" );
-                fail( "The server should have returned a <not-acceptable/> error, but did not." );
+                subscriberNode.unsubscribe(subscriber.asEntityBareJidString(),
+                        "this-is-not-an-existing-subscription-id");
+                fail("The server should have returned a <not-acceptable/> error, but did not.");
+            } catch (XMPPErrorException e) {
+                assertEquals(StanzaError.Condition.not_acceptable, e.getStanzaError().getCondition());
             }
-            catch ( XMPPErrorException e ) {
-                assertEquals( StanzaError.Condition.not_acceptable, e.getStanzaError().getCondition() );
-            }
-        }
-        finally {
-            pubSubManagerOne.deleteNode( nodename );
+        } finally {
+            pubSubManagerOne.deleteNode(nodename);
         }
     }
 
@@ -768,82 +842,86 @@
      * Asserts that an empty subscriptions collection is returned when an entity
      * requests its subscriptions from a node that it is not subscribed to.
      *
-     * <p>From XEP-0060 § 5.6:</p>
-     * <blockquote>
-     * If the requesting entity has no subscriptions, the pubsub service MUST
-     * return an empty &lt;subscriptions/&gt; element.
-     * </blockquote>
-     *
-     * @throws NoResponseException if there was no response from the remote entity.
-     * @throws XMPPErrorException if there was an XMPP error returned.
-     * @throws NotConnectedException if the XMPP connection is not connected.
-     * @throws InterruptedException if the calling thread was interrupted.
-     * @throws PubSubException.NotAPubSubNodeException if the node cannot be accessed.
-     */
-    @SmackIntegrationTest
-    public void getEmptySubscriptionsTest() throws NoResponseException, XMPPErrorException, NotConnectedException, InterruptedException, PubSubException.NotAPubSubNodeException
-    {
+     * <p>
+     * From XEP-0060 § 5.6:
+     * </p>
+     * <blockquote> If the requesting entity has no subscriptions, the pubsub
+     * service MUST return an empty &lt;subscriptions/&gt; element. </blockquote>
+     *
+     * @throws NoResponseException                     if there was no response from
+     *                                                 the remote entity.
+     * @throws XMPPErrorException                      if there was an XMPP error
+     *                                                 returned.
+     * @throws NotConnectedException                   if the XMPP connection is not
+     *                                                 connected.
+     * @throws InterruptedException                    if the calling thread was
+     *                                                 interrupted.
+     * @throws PubSubException.NotAPubSubNodeException if the node cannot be
+     *                                                 accessed.
+     */
+    @SmackIntegrationTest
+    public void getEmptySubscriptionsTest() throws NoResponseException, XMPPErrorException, NotConnectedException,
+            InterruptedException, PubSubException.NotAPubSubNodeException {
         final String nodename = "sinttest-get-empty-subscriptions-test-nodename-" + testRunId;
         pubSubManagerOne.createNode(nodename);
         try {
             // Assert that subscriptions for a non-subscriber is reported as an empty list.
-            final List<Subscription> subscriptions = pubSubManagerTwo.getNode( nodename ).getSubscriptions();
-            assertNotNull( subscriptions );
-            assertTrue( subscriptions.isEmpty() );
-        }
-        finally {
-            pubSubManagerOne.deleteNode( nodename );
+            final List<Subscription> subscriptions = pubSubManagerTwo.getNode(nodename).getSubscriptions();
+            assertNotNull(subscriptions);
+            assertTrue(subscriptions.isEmpty());
+        } finally {
+            pubSubManagerOne.deleteNode(nodename);
         }
     }
 
     /**
      * Asserts that one receives a published item, after subscribing to a node.
      *
-     * @throws NoResponseException if there was no response from the remote entity.
-     * @throws XMPPErrorException if there was an XMPP error returned.
+     * @throws NoResponseException   if there was no response from the remote
+     *                               entity.
+     * @throws XMPPErrorException    if there was an XMPP error returned.
      * @throws NotConnectedException if the XMPP connection is not connected.
-     * @throws InterruptedException if the calling thread was interrupted.
-     * @throws ExecutionException if waiting for the response was interrupted.
-     * @throws PubSubException if the involved node is not a pubsub node.
-     */
-    @SmackIntegrationTest
-    public void receivePublishedItemTest() throws NoResponseException, XMPPErrorException, NotConnectedException, InterruptedException, ExecutionException, PubSubException
-    {
+     * @throws InterruptedException  if the calling thread was interrupted.
+     * @throws ExecutionException    if waiting for the response was interrupted.
+     * @throws PubSubException       if the involved node is not a pubsub node.
+     */
+    @SmackIntegrationTest
+    public void receivePublishedItemTest() throws NoResponseException, XMPPErrorException, NotConnectedException,
+            InterruptedException, ExecutionException, PubSubException {
         final String nodename = "sinttest-receive-published-item-nodename-" + testRunId;
         final String needle = "test content " + Math.random();
         LeafNode publisherNode = pubSubManagerOne.createNode(nodename);
         try {
             final Node subscriberNode = pubSubManagerTwo.getNode(nodename);
             final EntityBareJid subscriber = conTwo.getUser().asEntityBareJid();
-            subscriberNode.subscribe( subscriber );
+            subscriberNode.subscribe(subscriber);
 
             final CompletableFuture<Stanza> result = new CompletableFuture<>();
-            conTwo.addAsyncStanzaListener( result::complete, stanza -> stanza.toXML( "" ).toString().contains( needle ) );
-
-            publisherNode.publish( new PayloadItem<>( GeoLocation.builder().setDescription( needle ).build() ) );
-
-            assertNotNull( result.get( conOne.getReplyTimeout(), TimeUnit.MILLISECONDS ) );
-        }
-        catch ( TimeoutException e )
-        {
+            conTwo.addAsyncStanzaListener(result::complete, stanza -> stanza.toXML("").toString().contains(needle));
+
+            publisherNode.publish(new PayloadItem<>(GeoLocation.builder().setDescription(needle).build()));
+
+            assertNotNull(result.get(conOne.getReplyTimeout(), TimeUnit.MILLISECONDS));
+        } catch (TimeoutException e) {
             throw new AssertionError("The published item was not received by the subscriber.", e);
-        }
-        finally {
-            pubSubManagerOne.deleteNode( nodename );
-        }
-    }
-
-    /**
-     * Asserts that an event notification (publication without item) can be published to
-     * a node that is both 'notification-only' as well as 'transient'.
-     *
-     * @throws NoResponseException if there was no response from the remote entity.
-     * @throws XMPPErrorException if there was an XMPP error returned.
+        } finally {
+            pubSubManagerOne.deleteNode(nodename);
+        }
+    }
+
+    /**
+     * Asserts that an event notification (publication without item) can be
+     * published to a node that is both 'notification-only' as well as 'transient'.
+     *
+     * @throws NoResponseException   if there was no response from the remote
+     *                               entity.
+     * @throws XMPPErrorException    if there was an XMPP error returned.
      * @throws NotConnectedException if the XMPP connection is not connected.
-     * @throws InterruptedException if the calling thread was interrupted.
-     */
-    @SmackIntegrationTest
-    public void transientNotificationOnlyNodeWithoutItemTest() throws NoResponseException, XMPPErrorException, NotConnectedException, InterruptedException {
+     * @throws InterruptedException  if the calling thread was interrupted.
+     */
+    @SmackIntegrationTest
+    public void transientNotificationOnlyNodeWithoutItemTest()
+            throws NoResponseException, XMPPErrorException, NotConnectedException, InterruptedException {
         final String nodename = "sinttest-transient-notificationonly-withoutitem-nodename-" + testRunId;
         ConfigureForm defaultConfiguration = pubSubManagerOne.getDefaultConfiguration();
         ConfigureForm config = new ConfigureForm(defaultConfiguration.createAnswerForm());
@@ -855,32 +933,35 @@
         try {
             LeafNode leafNode = (LeafNode) node;
             leafNode.publish();
-        }
-        finally {
-            pubSubManagerOne.deleteNode(nodename);
-        }
-    }
-
-    /**
-     * Asserts that an error is returned when a publish request to a node that is both
-     * 'notification-only' as well as 'transient' contains an item element.
-     *
-     * <p>From XEP-0060 § 7.1.3.6:</p>
-     * <blockquote>
-     * If the event type is notification + transient and the publisher provides an item,
-     * the service MUST bounce the publication request with a &lt;bad-request/&gt; error
-     * and a pubsub-specific error condition of &lt;item-forbidden/&gt;.
-     * </blockquote>
-     *
-     * @throws NoResponseException if there was no response from the remote entity.
-     * @throws XMPPErrorException if there was an XMPP error returned.
+        } finally {
+            pubSubManagerOne.deleteNode(nodename);
+        }
+    }
+
+    /**
+     * Asserts that an error is returned when a publish request to a node that is
+     * both 'notification-only' as well as 'transient' contains an item element.
+     *
+     * <p>
+     * From XEP-0060 § 7.1.3.6:
+     * </p>
+     * <blockquote> If the event type is notification + transient and the publisher
+     * provides an item, the service MUST bounce the publication request with a
+     * &lt;bad-request/&gt; error and a pubsub-specific error condition of
+     * &lt;item-forbidden/&gt;. </blockquote>
+     *
+     * @throws NoResponseException   if there was no response from the remote
+     *                               entity.
+     * @throws XMPPErrorException    if there was an XMPP error returned.
      * @throws NotConnectedException if the XMPP connection is not connected.
-     * @throws InterruptedException if the calling thread was interrupted.
-     * @see <a href="https://xmpp.org/extensions/xep-0060.html#publisher-publish-error-badrequest">
-     *     7.1.3.6 Request Does Not Match Configuration</a>
-     */
-    @SmackIntegrationTest
-    public void transientNotificationOnlyNodeWithItemTest() throws NoResponseException, XMPPErrorException, NotConnectedException, InterruptedException {
+     * @throws InterruptedException  if the calling thread was interrupted.
+     * @see <a href=
+     *      "https://xmpp.org/extensions/xep-0060.html#publisher-publish-error-badrequest">
+     *      7.1.3.6 Request Does Not Match Configuration</a>
+     */
+    @SmackIntegrationTest
+    public void transientNotificationOnlyNodeWithItemTest()
+            throws NoResponseException, XMPPErrorException, NotConnectedException, InterruptedException {
         final String nodename = "sinttest-transient-notificationonly-withitem-nodename-" + testRunId;
         final String itemId = "sinttest-transient-notificationonly-withitem-itemid-" + testRunId;
 
@@ -892,14 +973,20 @@
         config.setPersistentItems(false);
         Node node = pubSubManagerOne.createNode(nodename, config);
 
-        // Add a dummy payload. If there is no payload, but just an item ID, then ejabberd will *not* return an error,
-        // which I believe to be non-compliant behavior (although, granted, the XEP is not very clear about this). A user
-        // which sends an empty item with ID to an node that is configured to be notification-only and transient probably
-        // does something wrong, as the item's ID will never appear anywhere. Hence it would be nice if the user would be
-        // made aware of this issue by returning an error. Sadly ejabberd does not do so.
-        // See also https://github.com/processone/ejabberd/issues/2864#issuecomment-500741915
-        final StandardExtensionElement dummyPayload = StandardExtensionElement.builder("dummy-payload",
-                                                                                       SmackConfiguration.SMACK_URL_STRING).setText(testRunId).build();
+        // Add a dummy payload. If there is no payload, but just an item ID, then
+        // ejabberd will *not* return an error,
+        // which I believe to be non-compliant behavior (although, granted, the XEP is
+        // not very clear about this). A user
+        // which sends an empty item with ID to an node that is configured to be
+        // notification-only and transient probably
+        // does something wrong, as the item's ID will never appear anywhere. Hence it
+        // would be nice if the user would be
+        // made aware of this issue by returning an error. Sadly ejabberd does not do
+        // so.
+        // See also
+        // https://github.com/processone/ejabberd/issues/2864#issuecomment-500741915
+        final StandardExtensionElement dummyPayload = StandardExtensionElement
+                .builder("dummy-payload", SmackConfiguration.SMACK_URL_STRING).setText(testRunId).build();
 
         try {
             XMPPErrorException e = assertThrows(XMPPErrorException.class, () -> {
@@ -909,9 +996,9 @@
                 leafNode.publish(item);
             });
             assertEquals(StanzaError.Type.MODIFY, e.getStanzaError().getType());
-            assertNotNull(e.getStanzaError().getExtension("item-forbidden", "http://jabber.org/protocol/pubsub#errors"));
-        }
-        finally {
+            assertNotNull(
+                    e.getStanzaError().getExtension("item-forbidden", "http://jabber.org/protocol/pubsub#errors"));
+        } finally {
             pubSubManagerOne.deleteNode(nodename);
         }
     }
@@ -935,15 +1022,15 @@
      */
 
     @SmackIntegrationTest
-    public void deleteNonExistentNodeTest() throws NoResponseException, XMPPErrorException, NotConnectedException, InterruptedException {
+    public void deleteNonExistentNodeTest()
+            throws NoResponseException, XMPPErrorException, NotConnectedException, InterruptedException {
         final String nodename = "sinttest-delete-node-that-does-not-exist-" + testRunId;
         try {
             // Delete an non existent node
             pubSubManagerOne.deleteNode(nodename);
             fail("The server should have returned a <item-not-found/> error, but did not.");
-            
-        }
-        catch (XMPPErrorException e){
+
+        } catch (XMPPErrorException e) {
             assertEquals(StanzaError.Condition.item_not_found, e.getStanzaError().getCondition());
         }
     }
@@ -956,26 +1043,29 @@
      * From XEP-0060 § 8.4.1:
      * </p>
      * <blockquote> In order to delete a node, a node owner MUST send a node
-     * deletion request, consisting of a &lt;delete/&gt; element whose 'node' attribute
-     * specifies the NodeID of the node to be deleted 
-     * </bloquote>
+     * deletion request, consisting of a &lt;delete/&gt; element whose 'node'
+     * attribute specifies the NodeID of the node to be deleted </bloquote>
      * 
-     * @throws NoResponseException   if there was no response from the remote
-     *                               entity.
-     * @throws XMPPErrorException    if there was an XMPP error returned.
-     * @throws NotConnectedException if the XMPP connection is not connected.
-     * @throws InterruptedException  if the calling thread was interrupted.
-     */
-<<<<<<< HEAD
-=======
-
->>>>>>> 41d1b103
-    @SmackIntegrationTest
-    public void deleteNodeAndNotifySubscribersTest() throws NoResponseException, XMPPErrorException, NotConnectedException, InterruptedException{
+     * @throws NoResponseException                     if there was no response from
+     *                                                 the remote entity.
+     * @throws XMPPErrorException                      if there was an XMPP error
+     *                                                 returned.
+     * @throws NotConnectedException                   if the XMPP connection is not
+     *                                                 connected.
+     * @throws InterruptedException                    if the calling thread was
+     *                                                 interrupted.
+     * @throws PubSubException.NotAPubSubNodeException if the node cannot be
+     *                                                 accessed.
+     */
+    @SmackIntegrationTest
+    public void deleteNodeAndNotifySubscribersTest() throws NoResponseException, XMPPErrorException,
+            NotConnectedException, InterruptedException, NotAPubSubNodeException {
         final String nodename = "sinttest-delete-node-that-exist-" + testRunId;
         try {
             LeafNode node = pubSubManagerOne.createNode(nodename);
-
+            final Node subscriberNode = pubSubManagerTwo.getNode(nodename);
+            final EntityBareJid subscriber = conTwo.getUser().asEntityBareJid();
+            subscriberNode.subscribe(subscriber);
         } catch (XMPPErrorException e) {
             
         }
